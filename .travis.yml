--- conflicted
+++ resolved
@@ -2,7 +2,7 @@
 
 language: go
 go_import_path: github.com/ethereum/go-ethereum
-go: 1.9.x
+go: 1.11.x
 sudo: true
 branches:
   only:
@@ -15,16 +15,9 @@
     - secure: "QHiPcd3zQoJEsT3VSpxoLVTYwbiYzS8H18EpY7Tk0EqCIfswS2AvRlyRXUxNvCf9ktzpaeXV4b5cPYJ67dwdp5V/O/ARaK5AL6ZjjrTPR1avPnmz/X2VeQEP0aWk1UGMs1nBUj5rzMbIIxlVhpbiITTLAI4Ao0+xRcBi215mDbv271Z7mACEZfXxjaoJA0/3IkbKz9pu1nC7bTjaaExCDAeLp2p8fHi2YQPnBll/7dkn/m1rnsIY9M3KWNCx6xBmQOr1hulrrB6tZoHwFBoDsVTFJFLckPfrWUZsYUgtfWJMQWc6ntv1gFl0f9x6s5fYEphCU2m1JYjEczlQ03B5ro9EyPGKjO7vQxAaFd5nVd2Xf34ZbssEIyXxlSnP/4Gv1GXl9L9aU1Hth9ckYvT5gYP5t/Nw3CDbKD0HelPBvkf8jZwfdlotzFPS2bOZNdl/rJLWgQrX18a/mC3BH9l4TSRz13tbRfo6YcC3Y/uOvG1n4GxzcVaWojAxn86SkknOczPTf2pk9F3JOcGVSYA2R4kGQAe+ErJH2X5g2sh1D5cCYDjQyl5rzWg6P3eK//HYW+mg2+TQ8k2iQVVSwFwrR0Yn4P+5cRDCW9mjtktgq1rTtslj41gSH49Avqr9oXGM2rqdcJPdN8dnmLMrAtmeSUNMMoexiRMmlF2OQKLrW3k="
 matrix:
   include:
-<<<<<<< HEAD
-    - os: linux
-      dist: trusty
-      sudo: required
-      go: 1.11.x
-=======
     - if: tag IS blank
       os: linux
       dist: xenial
->>>>>>> b5920e00
       script:
         - sudo modprobe fuse
         - sudo chmod 666 /dev/fuse
@@ -34,11 +27,6 @@
     - if: tag IS blank
       os: osx
       osx_image: xcode9.2 # so we don't have to deal with Kernel Extension Consent UI which is never possible in CI
-<<<<<<< HEAD
-      go: 1.11.x
-      sudo: required
-=======
->>>>>>> b5920e00
       script:
         - brew update
         - brew install caskroom/cask/brew-cask
