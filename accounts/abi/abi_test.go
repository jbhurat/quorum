--- conflicted
+++ resolved
@@ -927,11 +927,7 @@
 		}
 		b := fmt.Sprintf("%v", m2)
 		if a != b {
-<<<<<<< HEAD
-			t.Errorf("Method %v (id %v) not 'findable' by id in ABI", name, common.ToHex(m.ID()))
-=======
 			t.Errorf("Method %v (id %x) not 'findable' by id in ABI", name, m.ID())
->>>>>>> d62e9b28
 		}
 	}
 	// Also test empty
