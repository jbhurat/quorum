--- conflicted
+++ resolved
@@ -168,11 +168,7 @@
 	if err != nil {
 		return nil, err
 	}
-<<<<<<< HEAD
-	rval, _, err := b.callContract(ctx, call, b.blockchain.CurrentBlock(), state, state)
-=======
-	rval, _, _, err := b.callContract(ctx, call, b.blockchain.CurrentBlock(), state)
->>>>>>> 1db4ecdc
+	rval, _, _, err := b.callContract(ctx, call, b.blockchain.CurrentBlock(), state, state)
 	return rval, err
 }
 
@@ -182,11 +178,7 @@
 	defer b.mu.Unlock()
 	defer b.pendingState.RevertToSnapshot(b.pendingState.Snapshot())
 
-<<<<<<< HEAD
-	rval, _, err := b.callContract(ctx, call, b.pendingBlock, b.pendingState, b.pendingState)
-=======
-	rval, _, _, err := b.callContract(ctx, call, b.pendingBlock, b.pendingState)
->>>>>>> 1db4ecdc
+	rval, _, _, err := b.callContract(ctx, call, b.pendingBlock, b.pendingState, b.pendingState)
 	return rval, err
 }
 
@@ -227,11 +219,7 @@
 		call.Gas = new(big.Int).SetUint64(mid)
 
 		snapshot := b.pendingState.Snapshot()
-<<<<<<< HEAD
-		_, gas, err := b.callContract(ctx, call, b.pendingBlock, b.pendingState, b.pendingState)
-=======
-		_, _, failed, err := b.callContract(ctx, call, b.pendingBlock, b.pendingState)
->>>>>>> 1db4ecdc
+		_, _, failed, err := b.callContract(ctx, call, b.pendingBlock, b.pendingState, b.pendingState)
 		b.pendingState.RevertToSnapshot(snapshot)
 
 		// If the transaction became invalid or execution failed, raise the gas limit
@@ -247,11 +235,7 @@
 
 // callContract implemens common code between normal and pending contract calls.
 // state is modified during execution, make sure to copy it if necessary.
-<<<<<<< HEAD
-func (b *SimulatedBackend) callContract(ctx context.Context, call ethereum.CallMsg, block *types.Block, statedb, privateState *state.StateDB) ([]byte, *big.Int, error) {
-=======
-func (b *SimulatedBackend) callContract(ctx context.Context, call ethereum.CallMsg, block *types.Block, statedb *state.StateDB) ([]byte, *big.Int, bool, error) {
->>>>>>> 1db4ecdc
+func (b *SimulatedBackend) callContract(ctx context.Context, call ethereum.CallMsg, block *types.Block, statedb, privateState *state.StateDB) ([]byte, *big.Int, bool, error) {
 	// Ensure message is initialized properly.
 	if call.GasPrice == nil {
 		call.GasPrice = big.NewInt(1)
