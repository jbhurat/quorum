// Copyright 2016 The go-ethereum Authors
// This file is part of the go-ethereum library.
//
// The go-ethereum library is free software: you can redistribute it and/or modify
// it under the terms of the GNU Lesser General Public License as published by
// the Free Software Foundation, either version 3 of the License, or
// (at your option) any later version.
//
// The go-ethereum library is distributed in the hope that it will be useful,
// but WITHOUT ANY WARRANTY; without even the implied warranty of
// MERCHANTABILITY or FITNESS FOR A PARTICULAR PURPOSE. See the
// GNU Lesser General Public License for more details.
//
// You should have received a copy of the GNU Lesser General Public License
// along with the go-ethereum library. If not, see <http://www.gnu.org/licenses/>.

package abi

import (
	"bytes"
	"encoding/hex"
	"encoding/json"
	"math/big"
	"reflect"
	"strings"
	"testing"

	"github.com/ethereum/go-ethereum/common"
	"github.com/ethereum/go-ethereum/crypto"
	"github.com/stretchr/testify/assert"
	"github.com/stretchr/testify/require"
)

var jsonEventTransfer = []byte(`{
  "anonymous": false,
  "inputs": [
    {
      "indexed": true, "name": "from", "type": "address"
    }, {
      "indexed": true, "name": "to", "type": "address"
    }, {
      "indexed": false, "name": "value", "type": "uint256"
  }],
  "name": "Transfer",
  "type": "event"
}`)

var jsonEventPledge = []byte(`{
  "anonymous": false,
  "inputs": [{
      "indexed": false, "name": "who", "type": "address"
    }, {
      "indexed": false, "name": "wad", "type": "uint128"
    }, {
      "indexed": false, "name": "currency", "type": "bytes3"
  }],
  "name": "Pledge",
  "type": "event"
}`)

<<<<<<< HEAD
=======
var jsonEventMixedCase = []byte(`{
	"anonymous": false,
	"inputs": [{
		"indexed": false, "name": "value", "type": "uint256"
	  }, {
		"indexed": false, "name": "_value", "type": "uint256"
	  }, {
		"indexed": false, "name": "Value", "type": "uint256"
	}],
	"name": "MixedCase",
	"type": "event"
  }`)

>>>>>>> 37685930
// 1000000
var transferData1 = "00000000000000000000000000000000000000000000000000000000000f4240"

// "0x00Ce0d46d924CC8437c806721496599FC3FFA268", 2218516807680, "usd"
var pledgeData1 = "00000000000000000000000000ce0d46d924cc8437c806721496599fc3ffa2680000000000000000000000000000000000000000000000000000020489e800007573640000000000000000000000000000000000000000000000000000000000"

<<<<<<< HEAD
=======
// 1000000,2218516807680,1000001
var mixedCaseData1 = "00000000000000000000000000000000000000000000000000000000000f42400000000000000000000000000000000000000000000000000000020489e8000000000000000000000000000000000000000000000000000000000000000f4241"

>>>>>>> 37685930
func TestEventId(t *testing.T) {
	var table = []struct {
		definition   string
		expectations map[string]common.Hash
	}{
		{
			definition: `[
			{ "type" : "event", "name" : "balance", "inputs": [{ "name" : "in", "type": "uint256" }] },
			{ "type" : "event", "name" : "check", "inputs": [{ "name" : "t", "type": "address" }, { "name": "b", "type": "uint256" }] }
			]`,
			expectations: map[string]common.Hash{
				"balance": crypto.Keccak256Hash([]byte("balance(uint256)")),
				"check":   crypto.Keccak256Hash([]byte("check(address,uint256)")),
			},
		},
	}

	for _, test := range table {
		abi, err := JSON(strings.NewReader(test.definition))
		if err != nil {
			t.Fatal(err)
		}

		for name, event := range abi.Events {
			if event.Id() != test.expectations[name] {
				t.Errorf("expected id to be %x, got %x", test.expectations[name], event.Id())
			}
		}
	}
}

// TestEventMultiValueWithArrayUnpack verifies that array fields will be counted after parsing array.
func TestEventMultiValueWithArrayUnpack(t *testing.T) {
	definition := `[{"name": "test", "type": "event", "inputs": [{"indexed": false, "name":"value1", "type":"uint8[2]"},{"indexed": false, "name":"value2", "type":"uint8"}]}]`
	type testStruct struct {
		Value1 [2]uint8
		Value2 uint8
	}
	abi, err := JSON(strings.NewReader(definition))
	require.NoError(t, err)
	var b bytes.Buffer
	var i uint8 = 1
	for ; i <= 3; i++ {
		b.Write(packNum(reflect.ValueOf(i)))
	}
	var rst testStruct
	require.NoError(t, abi.Unpack(&rst, "test", b.Bytes()))
	require.Equal(t, [2]uint8{1, 2}, rst.Value1)
	require.Equal(t, uint8(3), rst.Value2)
}

func TestEventTupleUnpack(t *testing.T) {

	type EventTransfer struct {
		Value *big.Int
	}

<<<<<<< HEAD
=======
	type EventTransferWithTag struct {
		// this is valid because `value` is not exportable,
		// so value is only unmarshalled into `Value1`.
		value  *big.Int
		Value1 *big.Int `abi:"value"`
	}

	type BadEventTransferWithSameFieldAndTag struct {
		Value  *big.Int
		Value1 *big.Int `abi:"value"`
	}

	type BadEventTransferWithDuplicatedTag struct {
		Value1 *big.Int `abi:"value"`
		Value2 *big.Int `abi:"value"`
	}

	type BadEventTransferWithEmptyTag struct {
		Value *big.Int `abi:""`
	}

>>>>>>> 37685930
	type EventPledge struct {
		Who      common.Address
		Wad      *big.Int
		Currency [3]byte
	}

	type BadEventPledge struct {
		Who      string
		Wad      int
		Currency [3]byte
	}

<<<<<<< HEAD
	bigint := new(big.Int)
	bigintExpected := big.NewInt(1000000)
	bigintExpected2 := big.NewInt(2218516807680)
=======
	type EventMixedCase struct {
		Value1 *big.Int `abi:"value"`
		Value2 *big.Int `abi:"_value"`
		Value3 *big.Int `abi:"Value"`
	}

	bigint := new(big.Int)
	bigintExpected := big.NewInt(1000000)
	bigintExpected2 := big.NewInt(2218516807680)
	bigintExpected3 := big.NewInt(1000001)
>>>>>>> 37685930
	addr := common.HexToAddress("0x00Ce0d46d924CC8437c806721496599FC3FFA268")
	var testCases = []struct {
		data     string
		dest     interface{}
		expected interface{}
		jsonLog  []byte
		error    string
		name     string
	}{{
		transferData1,
		&EventTransfer{},
		&EventTransfer{Value: bigintExpected},
		jsonEventTransfer,
		"",
		"Can unpack ERC20 Transfer event into structure",
	}, {
		transferData1,
		&[]interface{}{&bigint},
		&[]interface{}{&bigintExpected},
		jsonEventTransfer,
		"",
		"Can unpack ERC20 Transfer event into slice",
	}, {
<<<<<<< HEAD
=======
		transferData1,
		&EventTransferWithTag{},
		&EventTransferWithTag{Value1: bigintExpected},
		jsonEventTransfer,
		"",
		"Can unpack ERC20 Transfer event into structure with abi: tag",
	}, {
		transferData1,
		&BadEventTransferWithDuplicatedTag{},
		&BadEventTransferWithDuplicatedTag{},
		jsonEventTransfer,
		"struct: abi tag in 'Value2' already mapped",
		"Can not unpack ERC20 Transfer event with duplicated abi tag",
	}, {
		transferData1,
		&BadEventTransferWithSameFieldAndTag{},
		&BadEventTransferWithSameFieldAndTag{},
		jsonEventTransfer,
		"abi: multiple variables maps to the same abi field 'value'",
		"Can not unpack ERC20 Transfer event with a field and a tag mapping to the same abi variable",
	}, {
		transferData1,
		&BadEventTransferWithEmptyTag{},
		&BadEventTransferWithEmptyTag{},
		jsonEventTransfer,
		"struct: abi tag in 'Value' is empty",
		"Can not unpack ERC20 Transfer event with an empty tag",
	}, {
>>>>>>> 37685930
		pledgeData1,
		&EventPledge{},
		&EventPledge{
			addr,
			bigintExpected2,
			[3]byte{'u', 's', 'd'}},
		jsonEventPledge,
		"",
		"Can unpack Pledge event into structure",
	}, {
		pledgeData1,
		&[]interface{}{&common.Address{}, &bigint, &[3]byte{}},
		&[]interface{}{
			&addr,
			&bigintExpected2,
			&[3]byte{'u', 's', 'd'}},
		jsonEventPledge,
		"",
		"Can unpack Pledge event into slice",
	}, {
		pledgeData1,
		&[3]interface{}{&common.Address{}, &bigint, &[3]byte{}},
		&[3]interface{}{
			&addr,
			&bigintExpected2,
			&[3]byte{'u', 's', 'd'}},
		jsonEventPledge,
		"",
		"Can unpack Pledge event into an array",
	}, {
		pledgeData1,
		&[]interface{}{new(int), 0, 0},
		&[]interface{}{},
		jsonEventPledge,
		"abi: cannot unmarshal common.Address in to int",
		"Can not unpack Pledge event into slice with wrong types",
	}, {
		pledgeData1,
		&BadEventPledge{},
		&BadEventPledge{},
		jsonEventPledge,
		"abi: cannot unmarshal common.Address in to string",
		"Can not unpack Pledge event into struct with wrong filed types",
	}, {
		pledgeData1,
		&[]interface{}{common.Address{}, new(big.Int)},
		&[]interface{}{},
		jsonEventPledge,
		"abi: insufficient number of elements in the list/array for unpack, want 3, got 2",
		"Can not unpack Pledge event into too short slice",
	}, {
		pledgeData1,
		new(map[string]interface{}),
		&[]interface{}{},
		jsonEventPledge,
		"abi: cannot unmarshal tuple into map[string]interface {}",
		"Can not unpack Pledge event into map",
<<<<<<< HEAD
=======
	}, {
		mixedCaseData1,
		&EventMixedCase{},
		&EventMixedCase{Value1: bigintExpected, Value2: bigintExpected2, Value3: bigintExpected3},
		jsonEventMixedCase,
		"",
		"Can unpack abi variables with mixed case",
>>>>>>> 37685930
	}}

	for _, tc := range testCases {
		assert := assert.New(t)
		tc := tc
		t.Run(tc.name, func(t *testing.T) {
			err := unpackTestEventData(tc.dest, tc.data, tc.jsonLog, assert)
			if tc.error == "" {
				assert.Nil(err, "Should be able to unpack event data.")
				assert.Equal(tc.expected, tc.dest, tc.name)
			} else {
<<<<<<< HEAD
				assert.EqualError(err, tc.error)
=======
				assert.EqualError(err, tc.error, tc.name)
>>>>>>> 37685930
			}
		})
	}
}

func unpackTestEventData(dest interface{}, hexData string, jsonEvent []byte, assert *assert.Assertions) error {
	data, err := hex.DecodeString(hexData)
	assert.NoError(err, "Hex data should be a correct hex-string")
	var e Event
	assert.NoError(json.Unmarshal(jsonEvent, &e), "Should be able to unmarshal event ABI")
	a := ABI{Events: map[string]Event{"e": e}}
	return a.Unpack(dest, "e", data)
}

/*
Taken from
https://github.com/ethereum/go-ethereum/pull/15568
*/

type testResult struct {
	Values [2]*big.Int
	Value1 *big.Int
	Value2 *big.Int
}

type testCase struct {
	definition string
	want       testResult
}

func (tc testCase) encoded(intType, arrayType Type) []byte {
	var b bytes.Buffer
	if tc.want.Value1 != nil {
		val, _ := intType.pack(reflect.ValueOf(tc.want.Value1))
		b.Write(val)
	}

	if !reflect.DeepEqual(tc.want.Values, [2]*big.Int{nil, nil}) {
		val, _ := arrayType.pack(reflect.ValueOf(tc.want.Values))
		b.Write(val)
	}
	if tc.want.Value2 != nil {
		val, _ := intType.pack(reflect.ValueOf(tc.want.Value2))
		b.Write(val)
	}
	return b.Bytes()
}

// TestEventUnpackIndexed verifies that indexed field will be skipped by event decoder.
func TestEventUnpackIndexed(t *testing.T) {
	definition := `[{"name": "test", "type": "event", "inputs": [{"indexed": true, "name":"value1", "type":"uint8"},{"indexed": false, "name":"value2", "type":"uint8"}]}]`
	type testStruct struct {
		Value1 uint8
		Value2 uint8
	}
	abi, err := JSON(strings.NewReader(definition))
	require.NoError(t, err)
	var b bytes.Buffer
	b.Write(packNum(reflect.ValueOf(uint8(8))))
	var rst testStruct
	require.NoError(t, abi.Unpack(&rst, "test", b.Bytes()))
	require.Equal(t, uint8(0), rst.Value1)
	require.Equal(t, uint8(8), rst.Value2)
}

// TestEventIndexedWithArrayUnpack verifies that decoder will not overlow when static array is indexed input.
func TestEventIndexedWithArrayUnpack(t *testing.T) {
	definition := `[{"name": "test", "type": "event", "inputs": [{"indexed": true, "name":"value1", "type":"uint8[2]"},{"indexed": false, "name":"value2", "type":"string"}]}]`
	type testStruct struct {
		Value1 [2]uint8
		Value2 string
	}
	abi, err := JSON(strings.NewReader(definition))
	require.NoError(t, err)
	var b bytes.Buffer
	stringOut := "abc"
	// number of fields that will be encoded * 32
	b.Write(packNum(reflect.ValueOf(32)))
	b.Write(packNum(reflect.ValueOf(len(stringOut))))
	b.Write(common.RightPadBytes([]byte(stringOut), 32))

	var rst testStruct
	require.NoError(t, abi.Unpack(&rst, "test", b.Bytes()))
	require.Equal(t, [2]uint8{0, 0}, rst.Value1)
	require.Equal(t, stringOut, rst.Value2)
}<|MERGE_RESOLUTION|>--- conflicted
+++ resolved
@@ -58,8 +58,6 @@
   "type": "event"
 }`)
 
-<<<<<<< HEAD
-=======
 var jsonEventMixedCase = []byte(`{
 	"anonymous": false,
 	"inputs": [{
@@ -73,19 +71,15 @@
 	"type": "event"
   }`)
 
->>>>>>> 37685930
 // 1000000
 var transferData1 = "00000000000000000000000000000000000000000000000000000000000f4240"
 
 // "0x00Ce0d46d924CC8437c806721496599FC3FFA268", 2218516807680, "usd"
 var pledgeData1 = "00000000000000000000000000ce0d46d924cc8437c806721496599fc3ffa2680000000000000000000000000000000000000000000000000000020489e800007573640000000000000000000000000000000000000000000000000000000000"
 
-<<<<<<< HEAD
-=======
 // 1000000,2218516807680,1000001
 var mixedCaseData1 = "00000000000000000000000000000000000000000000000000000000000f42400000000000000000000000000000000000000000000000000000020489e8000000000000000000000000000000000000000000000000000000000000000f4241"
 
->>>>>>> 37685930
 func TestEventId(t *testing.T) {
 	var table = []struct {
 		definition   string
@@ -143,8 +137,6 @@
 		Value *big.Int
 	}
 
-<<<<<<< HEAD
-=======
 	type EventTransferWithTag struct {
 		// this is valid because `value` is not exportable,
 		// so value is only unmarshalled into `Value1`.
@@ -166,7 +158,6 @@
 		Value *big.Int `abi:""`
 	}
 
->>>>>>> 37685930
 	type EventPledge struct {
 		Who      common.Address
 		Wad      *big.Int
@@ -179,11 +170,6 @@
 		Currency [3]byte
 	}
 
-<<<<<<< HEAD
-	bigint := new(big.Int)
-	bigintExpected := big.NewInt(1000000)
-	bigintExpected2 := big.NewInt(2218516807680)
-=======
 	type EventMixedCase struct {
 		Value1 *big.Int `abi:"value"`
 		Value2 *big.Int `abi:"_value"`
@@ -194,7 +180,6 @@
 	bigintExpected := big.NewInt(1000000)
 	bigintExpected2 := big.NewInt(2218516807680)
 	bigintExpected3 := big.NewInt(1000001)
->>>>>>> 37685930
 	addr := common.HexToAddress("0x00Ce0d46d924CC8437c806721496599FC3FFA268")
 	var testCases = []struct {
 		data     string
@@ -218,8 +203,6 @@
 		"",
 		"Can unpack ERC20 Transfer event into slice",
 	}, {
-<<<<<<< HEAD
-=======
 		transferData1,
 		&EventTransferWithTag{},
 		&EventTransferWithTag{Value1: bigintExpected},
@@ -248,7 +231,6 @@
 		"struct: abi tag in 'Value' is empty",
 		"Can not unpack ERC20 Transfer event with an empty tag",
 	}, {
->>>>>>> 37685930
 		pledgeData1,
 		&EventPledge{},
 		&EventPledge{
@@ -306,8 +288,6 @@
 		jsonEventPledge,
 		"abi: cannot unmarshal tuple into map[string]interface {}",
 		"Can not unpack Pledge event into map",
-<<<<<<< HEAD
-=======
 	}, {
 		mixedCaseData1,
 		&EventMixedCase{},
@@ -315,7 +295,6 @@
 		jsonEventMixedCase,
 		"",
 		"Can unpack abi variables with mixed case",
->>>>>>> 37685930
 	}}
 
 	for _, tc := range testCases {
@@ -327,11 +306,7 @@
 				assert.Nil(err, "Should be able to unpack event data.")
 				assert.Equal(tc.expected, tc.dest, tc.name)
 			} else {
-<<<<<<< HEAD
-				assert.EqualError(err, tc.error)
-=======
 				assert.EqualError(err, tc.error, tc.name)
->>>>>>> 37685930
 			}
 		})
 	}
