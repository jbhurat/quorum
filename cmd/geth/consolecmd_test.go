// Copyright 2016 The go-ethereum Authors
// This file is part of go-ethereum.
//
// go-ethereum is free software: you can redistribute it and/or modify
// it under the terms of the GNU General Public License as published by
// the Free Software Foundation, either version 3 of the License, or
// (at your option) any later version.
//
// go-ethereum is distributed in the hope that it will be useful,
// but WITHOUT ANY WARRANTY; without even the implied warranty of
// MERCHANTABILITY or FITNESS FOR A PARTICULAR PURPOSE. See the
// GNU General Public License for more details.
//
// You should have received a copy of the GNU General Public License
// along with go-ethereum. If not, see <http://www.gnu.org/licenses/>.

package main

import (
	"crypto/rand"
	"crypto/tls"
	"flag"
	"io/ioutil"
	"math/big"
	"os"
	"path/filepath"
	"runtime"
	"strconv"
	"strings"
	"testing"
	"time"

	"github.com/ethereum/go-ethereum/cmd/utils"
	"github.com/ethereum/go-ethereum/params"
	testifyassert "github.com/stretchr/testify/assert"
	"gopkg.in/urfave/cli.v1"
)

const (
	ipcAPIs  = "admin:1.0 debug:1.0 eth:1.0 istanbul:1.0 miner:1.0 net:1.0 personal:1.0 rpc:1.0 shh:1.0 txpool:1.0 web3:1.0"
	httpAPIs = "admin:1.0 eth:1.0 net:1.0 rpc:1.0 web3:1.0"
	nodeKey  = "b68c0338aa4b266bf38ebe84c6199ae9fac8b29f32998b3ed2fbeafebe8d65c9"
)

var genesis = `{
    "config": {
        "chainId": 2017,
        "homesteadBlock": 1,
        "eip150Block": 2,
        "eip150Hash": "0x0000000000000000000000000000000000000000000000000000000000000000",
        "eip155Block": 3,
        "eip158Block": 3,
        "istanbul": {
            "epoch": 30000,
            "policy": 0
        }
    },
    "nonce": "0x0",
    "timestamp": "0x0",
    "gasLimit": "0x47b760",
    "difficulty": "0x1",
    "mixHash": "0x63746963616c2062797a616e74696e65206661756c7420746f6c6572616e6365",
    "coinbase": "0x0000000000000000000000000000000000000000",
    "alloc": {
        "491937757d1b26e29c507b8d4c0b233c2747e68d": {
            "balance": "0x446c3b15f9926687d2c40534fdb564000000000000"
        }
    },
    "number": "0x0",
    "gasUsed": "0x0",
    "parentHash": "0x0000000000000000000000000000000000000000000000000000000000000000"
}
`

// Tests that a node embedded within a console can be started up properly and
// then terminated by closing the input stream.
func TestConsoleWelcome(t *testing.T) {
	defer SetResetPrivateConfig("ignore")()
	coinbase := "0x491937757d1b26e29c507b8d4c0b233c2747e68d"

	datadir := setupIstanbul(t)
	defer os.RemoveAll(datadir)

	// Start a geth console, make sure it's cleaned up and terminate the console
	geth := runGeth(t,
		"--datadir", datadir, "--port", "0", "--maxpeers", "0", "--nodiscover", "--nat", "none",
		"--etherbase", coinbase, "--shh",
		"console")

	// Gather all the infos the welcome message needs to contain
	geth.SetTemplateFunc("goos", func() string { return runtime.GOOS })
	geth.SetTemplateFunc("goarch", func() string { return runtime.GOARCH })
	geth.SetTemplateFunc("gover", runtime.Version)
	geth.SetTemplateFunc("gethver", func() string { return params.VersionWithMeta })
	geth.SetTemplateFunc("quorumver", func() string { return params.QuorumVersion })
	geth.SetTemplateFunc("niltime", func() string {
		return time.Unix(0, 0).Format("Mon Jan 02 2006 15:04:05 GMT-0700 (MST)")
	})
	geth.SetTemplateFunc("apis", func() string { return ipcAPIs })

	// Verify the actual welcome message to the required template
	geth.Expect(`
Welcome to the Geth JavaScript console!

instance: Geth/v{{gethver}}(quorum-v{{quorumver}})/{{goos}}-{{goarch}}/{{gover}}
coinbase: {{.Etherbase}}
at block: 0 ({{niltime}})
 datadir: {{.Datadir}}
 modules: {{apis}}

> {{.InputLine "exit"}}
`)
	geth.ExpectExit()
}

// Tests that a console can be attached to a running node via various means.
func TestIPCAttachWelcome(t *testing.T) {
<<<<<<< HEAD
	// Configure the instance for IPC attachment
	coinbase := "0x8605cdbbdb6d264aa742e77020dcbc58fcdce182"
=======
	defer SetResetPrivateConfig("ignore")()
	// Configure the instance for IPC attachement
	coinbase := "0x491937757d1b26e29c507b8d4c0b233c2747e68d"
>>>>>>> 3a73c89b
	var ipc string

	datadir := setupIstanbul(t)
	defer os.RemoveAll(datadir)

	if runtime.GOOS == "windows" {
		ipc = `\\.\pipe\geth` + strconv.Itoa(trulyRandInt(100000, 999999))
	} else {
		ipc = filepath.Join(datadir, "geth.ipc")
	}

	// Note: we need --shh because testAttachWelcome checks for default
	// list of ipc modules and shh is included there.
	geth := runGeth(t,
		"--datadir", datadir, "--port", "0", "--maxpeers", "0", "--nodiscover", "--nat", "none",
		"--etherbase", coinbase, "--shh", "--ipcpath", ipc)

	defer func() {
		geth.Interrupt()
		geth.ExpectExit()
	}()

	waitForEndpoint(t, ipc, 3*time.Second)
	testAttachWelcome(t, geth, "ipc:"+ipc, ipcAPIs)

}

func TestHTTPAttachWelcome(t *testing.T) {
	defer SetResetPrivateConfig("ignore")()
	coinbase := "0x491937757d1b26e29c507b8d4c0b233c2747e68d"
	port := strconv.Itoa(trulyRandInt(1024, 65536)) // Yeah, sometimes this will fail, sorry :P

	datadir := setupIstanbul(t)
	defer os.RemoveAll(datadir)

	geth := runGeth(t,
		"--datadir", datadir, "--port", "0", "--maxpeers", "0", "--nodiscover", "--nat", "none",
		"--etherbase", coinbase, "--rpc", "--rpcport", port, "--rpcapi", "admin,eth,net,web3")

	endpoint := "http://127.0.0.1:" + port
	waitForEndpoint(t, endpoint, 3*time.Second)
	testAttachWelcome(t, geth, endpoint, httpAPIs)
}

func TestWSAttachWelcome(t *testing.T) {
	defer SetResetPrivateConfig("ignore")()
	coinbase := "0x491937757d1b26e29c507b8d4c0b233c2747e68d"
	port := strconv.Itoa(trulyRandInt(1024, 65536)) // Yeah, sometimes this will fail, sorry :P

	datadir := setupIstanbul(t)
	defer os.RemoveAll(datadir)

	geth := runGeth(t,
		"--datadir", datadir, "--port", "0", "--maxpeers", "0", "--nodiscover", "--nat", "none",
		"--etherbase", coinbase, "--ws", "--wsport", port, "--wsapi", "admin,eth,net,web3")

	endpoint := "ws://127.0.0.1:" + port
	waitForEndpoint(t, endpoint, 3*time.Second)
	testAttachWelcome(t, geth, endpoint, httpAPIs)
}

func testAttachWelcome(t *testing.T, geth *testgeth, endpoint, apis string) {
	// Attach to a running geth note and terminate immediately
	attach := runGeth(t, "attach", endpoint)
	defer attach.ExpectExit()
	attach.CloseStdin()

	// Gather all the infos the welcome message needs to contain
	attach.SetTemplateFunc("goos", func() string { return runtime.GOOS })
	attach.SetTemplateFunc("goarch", func() string { return runtime.GOARCH })
	attach.SetTemplateFunc("gover", runtime.Version)
	attach.SetTemplateFunc("gethver", func() string { return params.VersionWithMeta })
	attach.SetTemplateFunc("quorumver", func() string { return params.QuorumVersion })
	attach.SetTemplateFunc("etherbase", func() string { return geth.Etherbase })
	attach.SetTemplateFunc("niltime", func() string {
		return time.Unix(0, 0).Format("Mon Jan 02 2006 15:04:05 GMT-0700 (MST)")
	})
	attach.SetTemplateFunc("ipc", func() bool { return strings.HasPrefix(endpoint, "ipc") || strings.Contains(apis, "admin") })
	attach.SetTemplateFunc("datadir", func() string { return geth.Datadir })
	attach.SetTemplateFunc("apis", func() string { return apis })

	// Verify the actual welcome message to the required template
	attach.Expect(`
Welcome to the Geth JavaScript console!

instance: Geth/v{{gethver}}(quorum-v{{quorumver}})/{{goos}}-{{goarch}}/{{gover}}
coinbase: {{etherbase}}
at block: 0 ({{niltime}}){{if ipc}}
 datadir: {{datadir}}{{end}}
 modules: {{apis}}

> {{.InputLine "exit" }}
`)
	attach.ExpectExit()
}

// trulyRandInt generates a crypto random integer used by the console tests to
// not clash network ports with other tests running cocurrently.
func trulyRandInt(lo, hi int) int {
	num, _ := rand.Int(rand.Reader, big.NewInt(int64(hi-lo)))
	return int(num.Int64()) + lo
}

// setupIstanbul creates a temporary directory and copies nodekey and genesis.json.
// It initializes istanbul by calling geth init
func setupIstanbul(t *testing.T) string {
	datadir := tmpdir(t)
	gethPath := filepath.Join(datadir, "geth")
	os.Mkdir(gethPath, 0700)

	// Initialize the data directory with the custom genesis block
	json := filepath.Join(datadir, "genesis.json")
	if err := ioutil.WriteFile(json, []byte(genesis), 0600); err != nil {
		t.Fatalf("failed to write genesis file: %v", err)
	}

	nodeKeyFile := filepath.Join(gethPath, "nodekey")
	if err := ioutil.WriteFile(nodeKeyFile, []byte(nodeKey), 0600); err != nil {
		t.Fatalf("failed to write nodekey file: %v", err)
	}

	runGeth(t, "--datadir", datadir, "init", json).WaitExit()

	return datadir
}

func TestReadTLSClientConfig_whenCustomizeTLSCipherSuites(t *testing.T) {
	assert := testifyassert.New(t)

	flagSet := new(flag.FlagSet)
	flagSet.Bool(utils.RPCClientTLSInsecureSkipVerify.Name, true, "")
	flagSet.String(utils.RPCClientTLSCipherSuites.Name, "TLS_ECDHE_RSA_WITH_AES_256_GCM_SHA384,  TLS_ECDHE_ECDSA_WITH_AES_256_GCM_SHA384", "")
	ctx := cli.NewContext(nil, flagSet, nil)

	tlsConf, ok, err := readTLSClientConfig("https://arbitraryendpoint", ctx)

	assert.NoError(err)
	assert.True(ok, "has custom TLS client configuration")
	assert.True(tlsConf.InsecureSkipVerify)
	assert.Len(tlsConf.CipherSuites, 2)
	assert.Contains(tlsConf.CipherSuites, tls.TLS_ECDHE_RSA_WITH_AES_256_GCM_SHA384)
	assert.Contains(tlsConf.CipherSuites, tls.TLS_ECDHE_ECDSA_WITH_AES_256_GCM_SHA384)
}

func TestReadTLSClientConfig_whenTypicalTLS(t *testing.T) {
	assert := testifyassert.New(t)

	flagSet := new(flag.FlagSet)
	ctx := cli.NewContext(nil, flagSet, nil)

	tlsConf, ok, err := readTLSClientConfig("https://arbitraryendpoint", ctx)

	assert.NoError(err)
	assert.False(ok, "no custom TLS client configuration")
	assert.Nil(tlsConf, "no custom TLS config is set")
}

func TestReadTLSClientConfig_whenTLSInsecureFlagSet(t *testing.T) {
	assert := testifyassert.New(t)

	flagSet := new(flag.FlagSet)
	flagSet.Bool(utils.RPCClientTLSInsecureSkipVerify.Name, true, "")
	ctx := cli.NewContext(nil, flagSet, nil)

	tlsConf, ok, err := readTLSClientConfig("https://arbitraryendpoint", ctx)

	assert.NoError(err)
	assert.True(ok, "has custom TLS client configuration")
	assert.True(tlsConf.InsecureSkipVerify)
	assert.Len(tlsConf.CipherSuites, 0)
}

func SetResetPrivateConfig(value string) func() {
	existingValue := os.Getenv("PRIVATE_CONFIG")
	os.Setenv("PRIVATE_CONFIG", value)
	return func() {
		os.Setenv("PRIVATE_CONFIG", existingValue)
	}
}<|MERGE_RESOLUTION|>--- conflicted
+++ resolved
@@ -115,14 +115,9 @@
 
 // Tests that a console can be attached to a running node via various means.
 func TestIPCAttachWelcome(t *testing.T) {
-<<<<<<< HEAD
+	defer SetResetPrivateConfig("ignore")()
 	// Configure the instance for IPC attachment
-	coinbase := "0x8605cdbbdb6d264aa742e77020dcbc58fcdce182"
-=======
-	defer SetResetPrivateConfig("ignore")()
-	// Configure the instance for IPC attachement
-	coinbase := "0x491937757d1b26e29c507b8d4c0b233c2747e68d"
->>>>>>> 3a73c89b
+	coinbase := "0x491937757d1b26e29c507b8d4c0b233c2747e68d"
 	var ipc string
 
 	datadir := setupIstanbul(t)
