--- conflicted
+++ resolved
@@ -74,10 +74,7 @@
 			utils.NetworkIdFlag,
 			utils.TestnetFlag,
 			utils.RinkebyFlag,
-<<<<<<< HEAD
 			utils.OttomanFlag,
-=======
->>>>>>> 37685930
 			utils.SyncModeFlag,
 			utils.GCModeFlag,
 			utils.EthStatsURLFlag,
@@ -129,7 +126,6 @@
 			utils.TxPoolLifetimeFlag,
 		},
 	},
-<<<<<<< HEAD
 	{
 		Name: "ETHASH",
 		Flags: []cli.Flag{
@@ -141,23 +137,6 @@
 			utils.EthashDatasetsOnDiskFlag,
 		},
 	},
-	{
-		Name: "TRANSACTION POOL",
-		Flags: []cli.Flag{
-			utils.TxPoolNoLocalsFlag,
-			utils.TxPoolJournalFlag,
-			utils.TxPoolRejournalFlag,
-			utils.TxPoolPriceLimitFlag,
-			utils.TxPoolPriceBumpFlag,
-			utils.TxPoolAccountSlotsFlag,
-			utils.TxPoolGlobalSlotsFlag,
-			utils.TxPoolAccountQueueFlag,
-			utils.TxPoolGlobalQueueFlag,
-			utils.TxPoolLifetimeFlag,
-		},
-	},
-=======
->>>>>>> 37685930
 	{
 		Name: "PERFORMANCE TUNING",
 		Flags: []cli.Flag{
@@ -259,26 +238,6 @@
 		}, debug.Flags...),
 	},
 	{
-<<<<<<< HEAD
-		Name:  "WHISPER (EXPERIMENTAL)",
-		Flags: whisperFlags,
-	},
-	{
-		Name: "DEPRECATED",
-		Flags: []cli.Flag{
-			utils.FastSyncFlag,
-			utils.LightModeFlag,
-		},
-	},
-	{
-		Name: "MISC",
-	},
-	{
-		Name: "ISTANBUL",
-		Flags: []cli.Flag{
-			utils.IstanbulRequestTimeoutFlag,
-			utils.IstanbulBlockPeriodFlag,
-=======
 		Name: "METRICS AND STATS",
 		Flags: []cli.Flag{
 			utils.MetricsEnabledFlag,
@@ -299,11 +258,16 @@
 		Flags: []cli.Flag{
 			utils.FastSyncFlag,
 			utils.LightModeFlag,
->>>>>>> 37685930
 		},
 	},
 	{
 		Name: "MISC",
+	},{
+		Name: "ISTANBUL",
+		Flags: []cli.Flag{
+			utils.IstanbulRequestTimeoutFlag,
+			utils.IstanbulBlockPeriodFlag,
+		},
 	},
 }
 
