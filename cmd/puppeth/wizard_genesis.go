--- conflicted
+++ resolved
@@ -179,11 +179,7 @@
 	// Parse the genesis file and inject it successful
 	var genesis core.Genesis
 	if err := json.NewDecoder(reader).Decode(&genesis); err != nil {
-<<<<<<< HEAD
-		log.Error("Invalid genesis spec", "err", err)
-=======
 		log.Error("Invalid genesis spec: %v", err)
->>>>>>> d62e9b28
 		return
 	}
 	log.Info("Imported genesis block")
