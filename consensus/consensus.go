// Copyright 2017 The go-ethereum Authors
// This file is part of the go-ethereum library.
//
// The go-ethereum library is free software: you can redistribute it and/or modify
// it under the terms of the GNU Lesser General Public License as published by
// the Free Software Foundation, either version 3 of the License, or
// (at your option) any later version.
//
// The go-ethereum library is distributed in the hope that it will be useful,
// but WITHOUT ANY WARRANTY; without even the implied warranty of
// MERCHANTABILITY or FITNESS FOR A PARTICULAR PURPOSE. See the
// GNU Lesser General Public License for more details.
//
// You should have received a copy of the GNU Lesser General Public License
// along with the go-ethereum library. If not, see <http://www.gnu.org/licenses/>.

// Package consensus implements different Ethereum consensus engines.
package consensus

import (
	"math/big"

	"github.com/ethereum/go-ethereum/common"
	"github.com/ethereum/go-ethereum/core/state"
	"github.com/ethereum/go-ethereum/core/types"
	"github.com/ethereum/go-ethereum/p2p"
	"github.com/ethereum/go-ethereum/params"
	"github.com/ethereum/go-ethereum/rpc"
)

// ChainReader defines a small collection of methods needed to access the local
// blockchain during header and/or uncle verification.
type ChainReader interface {
	// Config retrieves the blockchain's chain configuration.
	Config() *params.ChainConfig

	// CurrentHeader retrieves the current header from the local chain.
	CurrentHeader() *types.Header

	// GetHeader retrieves a block header from the database by hash and number.
	GetHeader(hash common.Hash, number uint64) *types.Header

	// GetHeaderByNumber retrieves a block header from the database by number.
	GetHeaderByNumber(number uint64) *types.Header

	// GetHeaderByHash retrieves a block header from the database by its hash.
	GetHeaderByHash(hash common.Hash) *types.Header

	// GetBlock retrieves a block from the database by hash and number.
	GetBlock(hash common.Hash, number uint64) *types.Block
}

// Engine is an algorithm agnostic consensus engine.
type Engine interface {
	// Author retrieves the Ethereum address of the account that minted the given
	// block, which may be different from the header's coinbase if a consensus
	// engine is based on signatures.
	Author(header *types.Header) (common.Address, error)

	// VerifyHeader checks whether a header conforms to the consensus rules of a
	// given engine. Verifying the seal may be done optionally here, or explicitly
	// via the VerifySeal method.
	VerifyHeader(chain ChainReader, header *types.Header, seal bool) error

	// VerifyHeaders is similar to VerifyHeader, but verifies a batch of headers
	// concurrently. The method returns a quit channel to abort the operations and
	// a results channel to retrieve the async verifications (the order is that of
	// the input slice).
	VerifyHeaders(chain ChainReader, headers []*types.Header, seals []bool) (chan<- struct{}, <-chan error)

	// VerifyUncles verifies that the given block's uncles conform to the consensus
	// rules of a given engine.
	VerifyUncles(chain ChainReader, block *types.Block) error

	// VerifySeal checks whether the crypto seal on a header is valid according to
	// the consensus rules of the given engine.
	VerifySeal(chain ChainReader, header *types.Header) error

	// Prepare initializes the consensus fields of a block header according to the
	// rules of a particular engine. The changes are executed inline.
	Prepare(chain ChainReader, header *types.Header) error

	// Finalize runs any post-transaction state modifications (e.g. block rewards)
	// and assembles the final block.
	// Note: The block header and state database might be updated to reflect any
	// consensus rules that happen at finalization (e.g. block rewards).
	Finalize(chain ChainReader, header *types.Header, state *state.StateDB, txs []*types.Transaction,
		uncles []*types.Header, receipts []*types.Receipt) (*types.Block, error)

	// Seal generates a new sealing request for the given input block and pushes
	// the result into the given channel.
	//
	// Note, the method returns immediately and will send the result async. More
	// than one result may also be returned depending on the consensus algorithm.
	Seal(chain ChainReader, block *types.Block, results chan<- *types.Block, stop <-chan struct{}) error

	// SealHash returns the hash of a block prior to it being sealed.
	SealHash(header *types.Header) common.Hash

	// CalcDifficulty is the difficulty adjustment algorithm. It returns the difficulty
	// that a new block should have.
	CalcDifficulty(chain ChainReader, time uint64, parent *types.Header) *big.Int

	// APIs returns the RPC APIs this consensus engine provides.
	APIs(chain ChainReader) []rpc.API

<<<<<<< HEAD
	// Protocol returns the protocol for this consensus
	Protocol() Protocol
}

// Handler should be implemented is the consensus needs to handle and send peer's message
type Handler interface {
	// NewChainHead handles a new head block comes
	NewChainHead() error

	// HandleMsg handles a message from peer
	HandleMsg(address common.Address, data p2p.Msg) (bool, error)

	// SetBroadcaster sets the broadcaster to send message to peers
	SetBroadcaster(Broadcaster)
=======
	// Close terminates any background threads maintained by the consensus engine.
	Close() error
>>>>>>> 477eb093
}

// PoW is a consensus engine based on proof-of-work.
type PoW interface {
	Engine

	// Hashrate returns the current mining hashrate of a PoW consensus engine.
	Hashrate() float64
}

// Istanbul is a consensus engine to avoid byzantine failure
type Istanbul interface {
	Engine

	// Start starts the engine
	Start(chain ChainReader, currentBlock func() *types.Block, hasBadBlock func(hash common.Hash) bool) error

	// Stop stops the engine
	Stop() error
}<|MERGE_RESOLUTION|>--- conflicted
+++ resolved
@@ -104,9 +104,11 @@
 	// APIs returns the RPC APIs this consensus engine provides.
 	APIs(chain ChainReader) []rpc.API
 
-<<<<<<< HEAD
 	// Protocol returns the protocol for this consensus
 	Protocol() Protocol
+
+	// Close terminates any background threads maintained by the consensus engine.
+	Close() error
 }
 
 // Handler should be implemented is the consensus needs to handle and send peer's message
@@ -119,10 +121,6 @@
 
 	// SetBroadcaster sets the broadcaster to send message to peers
 	SetBroadcaster(Broadcaster)
-=======
-	// Close terminates any background threads maintained by the consensus engine.
-	Close() error
->>>>>>> 477eb093
 }
 
 // PoW is a consensus engine based on proof-of-work.
