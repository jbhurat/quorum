// Quorum
package consensus

import (
	"github.com/ethereum/go-ethereum/common"
	"github.com/ethereum/go-ethereum/core/types"
)

// Constants to match up protocol versions and messages
// istanbul/99 was added to accommodate new eth/64 handshake status data with fork id
// this is for backward compatibility which allows a mixed old/new istanbul node network
// istanbul/64 will continue using old status data as eth/63
const (
	eth63      = 63
	eth64      = 64
	Istanbul64 = 64
	Istanbul99 = 99
	// this istanbul subprotocol will be registered in addition to "eth"
	Istanbul100 = 100
)

var (
	IstanbulProtocol = Protocol{
		Name:     "istanbul",
<<<<<<< HEAD
		Versions: []uint{Istanbul99, Istanbul64},
		Lengths:  map[uint]uint64{Istanbul99: 22, Istanbul64: 18},
=======
		Versions: []uint{Istanbul100, Istanbul99, Istanbul64},
		// istanbul/100 has to have 18 message to be backwards compatible although at the p2p layer it only has
		// 1 message with msg.Code 17
		Lengths: map[uint]uint64{Istanbul100: 18, Istanbul99: 18, Istanbul64: 18},
>>>>>>> 23d40177
	}

	CliqueProtocol = Protocol{
		Name:     "eth",
		Versions: []uint{eth64, eth63},
		Lengths:  map[uint]uint64{eth64: 17, eth63: 17},
	}

	// Default: Keep up-to-date with eth/protocol.go
	EthProtocol = Protocol{
		Name:     "eth",
		Versions: []uint{eth64, eth63},
		Lengths:  map[uint]uint64{eth64: 17, eth63: 17},
	}

	NorewardsProtocol = Protocol{
		Name:     "Norewards",
		Versions: []uint{0},
		Lengths:  map[uint]uint64{0: 0},
	}
)

// Protocol defines the protocol of the consensus
type Protocol struct {
	// Official short name of the protocol used during capability negotiation.
	Name string
	// Supported versions of the eth protocol (first is primary).
	Versions []uint
	// Number of implemented message corresponding to different protocol versions.
	Lengths map[uint]uint64
}

// Broadcaster defines the interface to enqueue blocks to fetcher and find peer
type Broadcaster interface {
	// Enqueue add a block into fetcher queue
	Enqueue(id string, block *types.Block)
	// FindPeers retrives peers by addresses
	FindPeers(map[common.Address]bool) map[common.Address]Peer
}

// Peer defines the interface to communicate with peer
type Peer interface {
	// Send sends the message to this peer
	Send(msgcode uint64, data interface{}) error

	// SendConsensus sends the message to this p2p peer using the consensus specific devp2p subprotocol
	SendConsensus(msgcode uint64, data interface{}) error
}<|MERGE_RESOLUTION|>--- conflicted
+++ resolved
@@ -22,15 +22,8 @@
 var (
 	IstanbulProtocol = Protocol{
 		Name:     "istanbul",
-<<<<<<< HEAD
-		Versions: []uint{Istanbul99, Istanbul64},
-		Lengths:  map[uint]uint64{Istanbul99: 22, Istanbul64: 18},
-=======
 		Versions: []uint{Istanbul100, Istanbul99, Istanbul64},
-		// istanbul/100 has to have 18 message to be backwards compatible although at the p2p layer it only has
-		// 1 message with msg.Code 17
-		Lengths: map[uint]uint64{Istanbul100: 18, Istanbul99: 18, Istanbul64: 18},
->>>>>>> 23d40177
+		Lengths: map[uint]uint64{Istanbul100: 22, Istanbul99: 18, Istanbul64: 18},
 	}
 
 	CliqueProtocol = Protocol{
