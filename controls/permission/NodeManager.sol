--- conflicted
+++ resolved
@@ -33,10 +33,6 @@
     event NodeActivated(string _enodeId);
 
     // node permission events for node blacklist
-<<<<<<< HEAD
-    event NodePendingBlacklist(string _enodeId);
-=======
->>>>>>> 203984d1
     event NodeBlacklisted(string _enodeId);
 
     modifier onlyImpl
