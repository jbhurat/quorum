--- conflicted
+++ resolved
@@ -116,14 +116,9 @@
 func NewDatabaseWithCache(db ethdb.Database, cache int, journal string) Database {
 	csc, _ := lru.New(codeSizeCacheSize)
 	return &cachingDB{
-<<<<<<< HEAD
-		db:            trie.NewDatabaseWithCache(db, cache, journal),
-		codeSizeCache: csc,
-=======
-		db:                     trie.NewDatabaseWithCache(db, cache),
+		db:                     trie.NewDatabaseWithCache(db, cache, journal),
 		accountExtraDataLinker: rawdb.NewAccountExtraDataLinker(db),
 		codeSizeCache:          csc,
->>>>>>> 007479de
 	}
 }
 
