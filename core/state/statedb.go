// Copyright 2014 The go-ethereum Authors
// This file is part of the go-ethereum library.
//
// The go-ethereum library is free software: you can redistribute it and/or modify
// it under the terms of the GNU Lesser General Public License as published by
// the Free Software Foundation, either version 3 of the License, or
// (at your option) any later version.
//
// The go-ethereum library is distributed in the hope that it will be useful,
// but WITHOUT ANY WARRANTY; without even the implied warranty of
// MERCHANTABILITY or FITNESS FOR A PARTICULAR PURPOSE. See the
// GNU Lesser General Public License for more details.
//
// You should have received a copy of the GNU Lesser General Public License
// along with the go-ethereum library. If not, see <http://www.gnu.org/licenses/>.

// Package state provides a caching layer atop the Ethereum state trie.
package state

import (
	"errors"
	"fmt"
	"math/big"
	"sort"
	"time"

	"github.com/ethereum/go-ethereum/common"
	"github.com/ethereum/go-ethereum/core/rawdb"
	"github.com/ethereum/go-ethereum/core/state/snapshot"
	"github.com/ethereum/go-ethereum/core/types"
	"github.com/ethereum/go-ethereum/crypto"
	"github.com/ethereum/go-ethereum/log"
	"github.com/ethereum/go-ethereum/metrics"
	"github.com/ethereum/go-ethereum/rlp"
	"github.com/ethereum/go-ethereum/trie"
)

type revision struct {
	id           int
	journalIndex int
}

var (
	// emptyRoot is the known root hash of an empty trie.
	emptyRoot = common.HexToHash("56e81f171bcc55a6ff8345e692c0f86e5b48e01b996cadc001622fb5e363b421")
)

type proofList [][]byte

func (n *proofList) Put(key []byte, value []byte) error {
	*n = append(*n, value)
	return nil
}

func (n *proofList) Delete(key []byte) error {
	panic("not supported")
}

// StateDB structs within the ethereum protocol are used to store anything
// within the merkle trie. StateDBs take care of caching and storing
// nested states. It's the general query interface to retrieve:
// * Contracts
// * Accounts
type StateDB struct {
	db   Database
	trie Trie

	snaps         *snapshot.Tree
	snap          snapshot.Snapshot
	snapDestructs map[common.Hash]struct{}
	snapAccounts  map[common.Hash][]byte
	snapStorage   map[common.Hash]map[common.Hash][]byte

	// Quorum - a trie to hold extra account information that cannot be stored in the accounts trie
	accountExtraDataTrie Trie

	// This map holds 'live' objects, which will get modified while processing a state transition.
	stateObjects        map[common.Address]*stateObject
	stateObjectsPending map[common.Address]struct{} // State objects finalized but not yet written to the trie
	stateObjectsDirty   map[common.Address]struct{} // State objects modified in the current execution

	// DB error.
	// State objects are used by the consensus core and VM which are
	// unable to deal with database-level errors. Any error that occurs
	// during a database read is memoized here and will eventually be returned
	// by StateDB.Commit.
	dbErr error

	// The refund counter, also used by state transitioning.
	refund uint64

	thash, bhash common.Hash
	txIndex      int
	logs         map[common.Hash][]*types.Log
	logSize      uint

	preimages map[common.Hash][]byte

	// Per-transaction access list
	accessList *accessList

	// Journal of state modifications. This is the backbone of
	// Snapshot and RevertToSnapshot.
	journal        *journal
	validRevisions []revision
	nextRevisionId int

	// Measurements gathered during execution for debugging purposes
	AccountReads         time.Duration
	AccountHashes        time.Duration
	AccountUpdates       time.Duration
	AccountCommits       time.Duration
	StorageReads         time.Duration
	StorageHashes        time.Duration
	StorageUpdates       time.Duration
	StorageCommits       time.Duration
	SnapshotAccountReads time.Duration
	SnapshotStorageReads time.Duration
	SnapshotCommits      time.Duration

	// Quorum: flat list of private receipts for privacy marker transactions
	MarkerTransactionReceipts []*types.Receipt
}

// New creates a new state from a given trie.
func New(root common.Hash, db Database, snaps *snapshot.Tree) (*StateDB, error) {
	tr, err := db.OpenTrie(root)
	if err != nil {
		return nil, err
	}

	// Quorum - Privacy Enhancements - retrieve the privacy metadata root corresponding to the account state root
	extraDataRoot := db.AccountExtraDataLinker().GetAccountExtraDataRoot(root)
	log.Debug("Account Extra Data root", "hash", extraDataRoot)
	accountExtraDataTrie, err := db.OpenTrie(extraDataRoot)
	if err != nil {
		return nil, fmt.Errorf("Unable to open privacy metadata trie: %v", err)
	}
	// End Quorum - Privacy Enhancements

	sdb := &StateDB{
		db:                  db,
		trie:                tr,
		snaps:               snaps,
		stateObjects:        make(map[common.Address]*stateObject),
		stateObjectsPending: make(map[common.Address]struct{}),
		stateObjectsDirty:   make(map[common.Address]struct{}),
		logs:                make(map[common.Hash][]*types.Log),
		preimages:           make(map[common.Hash][]byte),
		journal:             newJournal(),
		accessList:          newAccessList(),
		// Quorum - Privacy Enhancements
<<<<<<< HEAD
		accountExtraDataTrie:      accountExtraDataTrie,
		stateObjects:              make(map[common.Address]*stateObject),
		stateObjectsPending:       make(map[common.Address]struct{}),
		stateObjectsDirty:         make(map[common.Address]struct{}),
		logs:                      make(map[common.Hash][]*types.Log),
		preimages:                 make(map[common.Hash][]byte),
		journal:                   newJournal(),
		MarkerTransactionReceipts: make([]*types.Receipt, 0),
=======
		accountExtraDataTrie: accountExtraDataTrie,
>>>>>>> df03f0d0
	}

	if sdb.snaps != nil {
		if sdb.snap = sdb.snaps.Snapshot(root); sdb.snap != nil {
			sdb.snapDestructs = make(map[common.Hash]struct{})
			sdb.snapAccounts = make(map[common.Hash][]byte)
			sdb.snapStorage = make(map[common.Hash]map[common.Hash][]byte)
		}
	}
	return sdb, nil
}

// setError remembers the first non-nil error it is called with.
func (s *StateDB) setError(err error) {
	if s.dbErr == nil {
		s.dbErr = err
	}
}

func (s *StateDB) Error() error {
	return s.dbErr
}

// Reset clears out all ephemeral state objects from the state db, but keeps
// the underlying state trie to avoid reloading data for the next operations.
func (s *StateDB) Reset(root common.Hash) error {
	tr, err := s.db.OpenTrie(root)
	if err != nil {
		return err
	}
	s.trie = tr
	s.stateObjects = make(map[common.Address]*stateObject)
	s.stateObjectsPending = make(map[common.Address]struct{})
	s.stateObjectsDirty = make(map[common.Address]struct{})
	s.thash = common.Hash{}
	s.bhash = common.Hash{}
	s.txIndex = 0
	s.logs = make(map[common.Hash][]*types.Log)
	s.logSize = 0
	s.preimages = make(map[common.Hash][]byte)
	s.clearJournalAndRefund()

	if s.snaps != nil {
		s.snapAccounts, s.snapDestructs, s.snapStorage = nil, nil, nil
		if s.snap = s.snaps.Snapshot(root); s.snap != nil {
			s.snapDestructs = make(map[common.Hash]struct{})
			s.snapAccounts = make(map[common.Hash][]byte)
			s.snapStorage = make(map[common.Hash]map[common.Hash][]byte)
		}
	}
	s.accessList = newAccessList()
	return nil
}

func (s *StateDB) AddLog(log *types.Log) {
	s.journal.append(addLogChange{txhash: s.thash})

	log.TxHash = s.thash
	log.BlockHash = s.bhash
	log.TxIndex = uint(s.txIndex)
	log.Index = s.logSize
	s.logs[s.thash] = append(s.logs[s.thash], log)
	s.logSize++
}

func (s *StateDB) GetLogs(hash common.Hash) []*types.Log {
	return s.logs[hash]
}

func (s *StateDB) Logs() []*types.Log {
	var logs []*types.Log
	for _, lgs := range s.logs {
		logs = append(logs, lgs...)
	}
	return logs
}

// AddPreimage records a SHA3 preimage seen by the VM.
func (s *StateDB) AddPreimage(hash common.Hash, preimage []byte) {
	if _, ok := s.preimages[hash]; !ok {
		s.journal.append(addPreimageChange{hash: hash})
		pi := make([]byte, len(preimage))
		copy(pi, preimage)
		s.preimages[hash] = pi
	}
}

// Preimages returns a list of SHA3 preimages that have been submitted.
func (s *StateDB) Preimages() map[common.Hash][]byte {
	return s.preimages
}

// AddRefund adds gas to the refund counter
func (s *StateDB) AddRefund(gas uint64) {
	s.journal.append(refundChange{prev: s.refund})
	s.refund += gas
}

// SubRefund removes gas from the refund counter.
// This method will panic if the refund counter goes below zero
func (s *StateDB) SubRefund(gas uint64) {
	s.journal.append(refundChange{prev: s.refund})
	if gas > s.refund {
		panic(fmt.Sprintf("Refund counter below zero (gas: %d > refund: %d)", gas, s.refund))
	}
	s.refund -= gas
}

// Exist reports whether the given account address exists in the state.
// Notably this also returns true for suicided accounts.
func (s *StateDB) Exist(addr common.Address) bool {
	return s.getStateObject(addr) != nil
}

// Empty returns whether the state object is either non-existent
// or empty according to the EIP161 specification (balance = nonce = code = 0)
func (s *StateDB) Empty(addr common.Address) bool {
	so := s.getStateObject(addr)
	if so != nil {
		return so.empty()
	}
	return true
}

// GetBalance retrieves the balance from the given address or 0 if object not found
func (s *StateDB) GetBalance(addr common.Address) *big.Int {
	stateObject := s.getStateObject(addr)
	if stateObject != nil {
		return stateObject.Balance()
	}
	return common.Big0
}

func (s *StateDB) GetNonce(addr common.Address) uint64 {
	stateObject := s.getStateObject(addr)
	if stateObject != nil {
		return stateObject.Nonce()
	}
	return 0
}

// Quorum
func (s *StateDB) GetPrivacyMetadata(addr common.Address) (*PrivacyMetadata, error) {
	stateObject := s.getStateObject(addr)
	if stateObject != nil {
		return stateObject.PrivacyMetadata()
	}
	return nil, nil
}

// Quorum
func (s *StateDB) GetCommittedStatePrivacyMetadata(addr common.Address) (*PrivacyMetadata, error) {
	stateObject := s.getStateObject(addr)
	if stateObject != nil {
		return stateObject.GetCommittedPrivacyMetadata()
	}
	return nil, nil
}

// Quorum
func (self *StateDB) GetManagedParties(addr common.Address) ([]string, error) {
	stateObject := self.getStateObject(addr)
	if stateObject != nil {
		return stateObject.ManagedParties()
	}
	return nil, nil
}

func (s *StateDB) GetRLPEncodedStateObject(addr common.Address) ([]byte, error) {
	stateObject := s.getStateObject(addr)
	if stateObject == nil {
		return nil, fmt.Errorf("no state found for %s", addr.Hex())
	}
	// When calculating the execution hash or simulating the transaction the stateOject state is not committed/updated
	// In order to reflect the updated state invoke stateObject.updateRoot on a copy of the state object.
	if len(stateObject.pendingStorage) > 0 || len(stateObject.dirtyStorage) > 0 || stateObject.dirtyCode {
		cpy := stateObject.deepCopy(s)
		cpy.updateRoot(s.db)
		return rlp.EncodeToBytes(cpy)
	}
	return rlp.EncodeToBytes(stateObject)
}

// TxIndex returns the current transaction index set by Prepare.
func (s *StateDB) TxIndex() int {
	return s.txIndex
}

// BlockHash returns the current block hash set by Prepare.
func (s *StateDB) BlockHash() common.Hash {
	return s.bhash
}

func (s *StateDB) GetCode(addr common.Address) []byte {
	stateObject := s.getStateObject(addr)
	if stateObject != nil {
		return stateObject.Code(s.db)
	}
	return nil
}

func (s *StateDB) GetCodeSize(addr common.Address) int {
	stateObject := s.getStateObject(addr)
	if stateObject != nil {
		return stateObject.CodeSize(s.db)
	}
	return 0
}

func (s *StateDB) GetCodeHash(addr common.Address) common.Hash {
	stateObject := s.getStateObject(addr)
	if stateObject == nil {
		return common.Hash{}
	}
	return common.BytesToHash(stateObject.CodeHash())
}

// GetState retrieves a value from the given account's storage trie.
func (s *StateDB) GetState(addr common.Address, hash common.Hash) common.Hash {
	stateObject := s.getStateObject(addr)
	if stateObject != nil {
		return stateObject.GetState(s.db, hash)
	}
	return common.Hash{}
}

// GetProof returns the MerkleProof for a given Account
func (s *StateDB) GetProof(a common.Address) ([][]byte, error) {
	var proof proofList
	err := s.trie.Prove(crypto.Keccak256(a.Bytes()), 0, &proof)
	return [][]byte(proof), err
}

// GetStorageProof returns the StorageProof for given key
func (s *StateDB) GetStorageProof(a common.Address, key common.Hash) ([][]byte, error) {
	var proof proofList
	trie := s.StorageTrie(a)
	if trie == nil {
		return proof, errors.New("storage trie for requested address does not exist")
	}
	err := trie.Prove(crypto.Keccak256(key.Bytes()), 0, &proof)
	return [][]byte(proof), err
}

// GetCommittedState retrieves a value from the given account's committed storage trie.
func (s *StateDB) GetCommittedState(addr common.Address, hash common.Hash) common.Hash {
	stateObject := s.getStateObject(addr)
	if stateObject != nil {
		return stateObject.GetCommittedState(s.db, hash)
	}
	return common.Hash{}
}

// Database retrieves the low level database supporting the lower level trie ops.
func (s *StateDB) Database() Database {
	return s.db
}

// StorageTrie returns the storage trie of an account.
// The return value is a copy and is nil for non-existent accounts.
func (s *StateDB) StorageTrie(addr common.Address) Trie {
	stateObject := s.getStateObject(addr)
	if stateObject == nil {
		return nil
	}
	cpy := stateObject.deepCopy(s)
	cpy.updateTrie(s.db)
	return cpy.getTrie(s.db)
}

func (s *StateDB) HasSuicided(addr common.Address) bool {
	stateObject := s.getStateObject(addr)
	if stateObject != nil {
		return stateObject.suicided
	}
	return false
}

// Quorum
// GetStorageRoot returns the root of the storage associated with the given address.
func (s *StateDB) GetStorageRoot(addr common.Address) (common.Hash, error) {
	so := s.getStateObject(addr)
	if so == nil {
		return common.Hash{}, fmt.Errorf("can't find state object")
	}
	return so.storageRoot(s.db), nil
}

/*
 * SETTERS
 */

// AddBalance adds amount to the account associated with addr.
func (s *StateDB) AddBalance(addr common.Address, amount *big.Int) {
	stateObject := s.GetOrNewStateObject(addr)
	if stateObject != nil {
		stateObject.AddBalance(amount)
	}
}

// SubBalance subtracts amount from the account associated with addr.
func (s *StateDB) SubBalance(addr common.Address, amount *big.Int) {
	stateObject := s.GetOrNewStateObject(addr)
	if stateObject != nil {
		stateObject.SubBalance(amount)
	}
}

func (s *StateDB) SetBalance(addr common.Address, amount *big.Int) {
	stateObject := s.GetOrNewStateObject(addr)
	if stateObject != nil {
		stateObject.SetBalance(amount)
	}
}

func (s *StateDB) SetNonce(addr common.Address, nonce uint64) {
	stateObject := s.GetOrNewStateObject(addr)
	if stateObject != nil {
		stateObject.SetNonce(nonce)
	}
}

func (s *StateDB) SetPrivacyMetadata(addr common.Address, metadata *PrivacyMetadata) {
	stateObject := s.GetOrNewStateObject(addr)
	if stateObject != nil {
		stateObject.SetStatePrivacyMetadata(metadata)
	}
}

func (self *StateDB) SetManagedParties(addr common.Address, managedParties []string) {
	stateObject := self.GetOrNewStateObject(addr)
	if stateObject != nil && len(managedParties) > 0 {
		stateObject.SetManagedParties(managedParties)
	}
}

func (s *StateDB) SetCode(addr common.Address, code []byte) {
	stateObject := s.GetOrNewStateObject(addr)
	if stateObject != nil {
		stateObject.SetCode(crypto.Keccak256Hash(code), code)
	}
}

func (s *StateDB) SetState(addr common.Address, key, value common.Hash) {
	stateObject := s.GetOrNewStateObject(addr)
	if stateObject != nil {
		stateObject.SetState(s.db, key, value)
	}
}

// SetStorage replaces the entire storage for the specified account with given
// storage. This function should only be used for debugging.
func (s *StateDB) SetStorage(addr common.Address, storage map[common.Hash]common.Hash) {
	stateObject := s.GetOrNewStateObject(addr)
	if stateObject != nil {
		stateObject.SetStorage(storage)
	}
}

// Suicide marks the given account as suicided.
// This clears the account balance.
//
// The account's state object is still available until the state is committed,
// getStateObject will return a non-nil account after Suicide.
func (s *StateDB) Suicide(addr common.Address) bool {
	stateObject := s.getStateObject(addr)
	if stateObject == nil {
		return false
	}
	s.journal.append(suicideChange{
		account:     &addr,
		prev:        stateObject.suicided,
		prevbalance: new(big.Int).Set(stateObject.Balance()),
	})
	stateObject.markSuicided()
	stateObject.data.Balance = new(big.Int)

	return true
}

//
// Setting, updating & deleting state object methods.
//

// updateStateObject writes the given object to the trie.
// Quorum:
// - update AccountExtraData trie
func (s *StateDB) updateStateObject(obj *stateObject) {
	// Track the amount of time wasted on updating the account from the trie
	if metrics.EnabledExpensive {
		defer func(start time.Time) { s.AccountUpdates += time.Since(start) }(time.Now())
	}
	// Encode the account and update the account trie
	addr := obj.Address()

	data, err := rlp.EncodeToBytes(obj)
	if err != nil {
		panic(fmt.Errorf("can't encode object at %x: %v", addr[:], err))
	}
	if err = s.trie.TryUpdate(addr[:], data); err != nil {
		s.setError(fmt.Errorf("updateStateObject (%x) error: %v", addr[:], err))
	}

	// If state snapshotting is active, cache the data til commit. Note, this
	// update mechanism is not symmetric to the deletion, because whereas it is
	// enough to track account updates at commit time, deletions need tracking
	// at transaction boundary level to ensure we capture state clearing.
	if s.snap != nil {
		s.snapAccounts[obj.addrHash] = snapshot.SlimAccountRLP(obj.data.Nonce, obj.data.Balance, obj.data.Root, obj.data.CodeHash)
	}

	// Quorum - Privacy Enhancements - update the privacy metadata trie in case the privacy metadata is dirty
	if err != nil {
		return
	}

	if obj.dirtyAccountExtraData && obj.accountExtraData != nil {
		extraDataBytes, err := rlp.EncodeToBytes(obj.accountExtraData)
		if err != nil {
			panic(fmt.Errorf("can't encode privacy metadata at %x: %v", addr[:], err))
		}
		err = s.accountExtraDataTrie.TryUpdate(addr[:], extraDataBytes)
		if err != nil {
			s.setError(err)
			return
		}
	}

}

// deleteStateObject removes the given object from the state trie.
// Quorum:
// - delete the data from the extra data trie corresponding to the account address
func (s *StateDB) deleteStateObject(obj *stateObject) {
	// Track the amount of time wasted on deleting the account from the trie
	if metrics.EnabledExpensive {
		defer func(start time.Time) { s.AccountUpdates += time.Since(start) }(time.Now())
	}
	// Delete the account from the trie
	addr := obj.Address()
	if err := s.trie.TryDelete(addr[:]); err != nil {
		s.setError(fmt.Errorf("deleteStateObject (%x) error: %v", addr[:], err))
		return
	}
	s.setError(s.accountExtraDataTrie.TryDelete(addr[:]))
}

// getStateObject retrieves a state object given by the address, returning nil if
// the object is not found or was deleted in this execution context. If you need
// to differentiate between non-existent/just-deleted, use getDeletedStateObject.
func (s *StateDB) getStateObject(addr common.Address) *stateObject {
	if obj := s.getDeletedStateObject(addr); obj != nil && !obj.deleted {
		return obj
	}
	return nil
}

// getDeletedStateObject is similar to getStateObject, but instead of returning
// nil for a deleted state object, it returns the actual object with the deleted
// flag set. This is needed by the state journal to revert to the correct s-
// destructed object instead of wiping all knowledge about the state object.
func (s *StateDB) getDeletedStateObject(addr common.Address) *stateObject {
	// Prefer live objects if any is available
	if obj := s.stateObjects[addr]; obj != nil {
		return obj
	}
	// If no live objects are available, attempt to use snapshots
	var (
		data *Account
		err  error
	)
	if s.snap != nil {
		if metrics.EnabledExpensive {
			defer func(start time.Time) { s.SnapshotAccountReads += time.Since(start) }(time.Now())
		}
		var acc *snapshot.Account
		if acc, err = s.snap.Account(crypto.Keccak256Hash(addr.Bytes())); err == nil {
			if acc == nil {
				return nil
			}
			data = &Account{
				Nonce:    acc.Nonce,
				Balance:  acc.Balance,
				CodeHash: acc.CodeHash,
				Root:     common.BytesToHash(acc.Root),
			}
			if len(data.CodeHash) == 0 {
				data.CodeHash = emptyCodeHash
			}
			if data.Root == (common.Hash{}) {
				data.Root = emptyRoot
			}
		}
	}
	// If snapshot unavailable or reading from it failed, load from the database
	if s.snap == nil || err != nil {
		if metrics.EnabledExpensive {
			defer func(start time.Time) { s.AccountReads += time.Since(start) }(time.Now())
		}
		enc, err := s.trie.TryGet(addr.Bytes())
		if err != nil {
			s.setError(fmt.Errorf("getDeleteStateObject (%x) error: %v", addr.Bytes(), err))
			return nil
		}
		if len(enc) == 0 {
			return nil
		}
		data = new(Account)
		if err := rlp.DecodeBytes(enc, data); err != nil {
			log.Error("Failed to decode state object", "addr", addr, "err", err)
			return nil
		}
	}
	// Insert into the live set
	obj := newObject(s, addr, *data)
	s.setStateObject(obj)
	return obj
}

func (s *StateDB) setStateObject(object *stateObject) {
	s.stateObjects[object.Address()] = object
}

// GetOrNewStateObject retrieves a state object or create a new state object if nil.
func (s *StateDB) GetOrNewStateObject(addr common.Address) *stateObject {
	stateObject := s.getStateObject(addr)
	if stateObject == nil {
		stateObject, _ = s.createObject(addr)
	}
	return stateObject
}

// createObject creates a new state object. If there is an existing account with
// the given address, it is overwritten and returned as the second return value.
func (s *StateDB) createObject(addr common.Address) (newobj, prev *stateObject) {
	prev = s.getDeletedStateObject(addr) // Note, prev might have been deleted, we need that!

	var prevdestruct bool
	if s.snap != nil && prev != nil {
		_, prevdestruct = s.snapDestructs[prev.addrHash]
		if !prevdestruct {
			s.snapDestructs[prev.addrHash] = struct{}{}
		}
	}
	newobj = newObject(s, addr, Account{})
	newobj.setNonce(0) // sets the object to dirty
	if prev == nil {
		s.journal.append(createObjectChange{account: &addr})
	} else {
		s.journal.append(resetObjectChange{prev: prev, prevdestruct: prevdestruct})
	}
	s.setStateObject(newobj)
	if prev != nil && !prev.deleted {
		return newobj, prev
	}
	return newobj, nil
}

// CreateAccount explicitly creates a state object. If a state object with the address
// already exists the balance is carried over to the new account.
//
// CreateAccount is called during the EVM CREATE operation. The situation might arise that
// a contract does the following:
//
//   1. sends funds to sha(account ++ (nonce + 1))
//   2. tx_create(sha(account ++ nonce)) (note that this gets the address of 1)
//
// Carrying over the balance ensures that Ether doesn't disappear.
func (s *StateDB) CreateAccount(addr common.Address) {
	newObj, prev := s.createObject(addr)
	if prev != nil {
		newObj.setBalance(prev.data.Balance)
	}
}

func (db *StateDB) ForEachStorage(addr common.Address, cb func(key, value common.Hash) bool) error {
	so := db.getStateObject(addr)
	if so == nil {
		return nil
	}
	it := trie.NewIterator(so.getTrie(db.db).NodeIterator(nil))

	for it.Next() {
		key := common.BytesToHash(db.trie.GetKey(it.Key))
		if value, dirty := so.dirtyStorage[key]; dirty {
			if !cb(key, value) {
				return nil
			}
			continue
		}

		if len(it.Value) > 0 {
			_, content, _, err := rlp.Split(it.Value)
			if err != nil {
				return err
			}
			if !cb(key, common.BytesToHash(content)) {
				return nil
			}
		}
	}
	return nil
}

// Copy creates a deep, independent copy of the state.
// Snapshots of the copied state cannot be applied to the copy.
func (s *StateDB) Copy() *StateDB {
	// Copy all the basic fields, initialize the memory ones
	state := &StateDB{
		db:   s.db,
		trie: s.db.CopyTrie(s.trie),
		// Quorum - Privacy Enhancements
		accountExtraDataTrie: s.db.CopyTrie(s.accountExtraDataTrie),
		stateObjects:         make(map[common.Address]*stateObject, len(s.journal.dirties)),
		stateObjectsPending:  make(map[common.Address]struct{}, len(s.stateObjectsPending)),
		stateObjectsDirty:    make(map[common.Address]struct{}, len(s.journal.dirties)),
		refund:               s.refund,
		logs:                 make(map[common.Hash][]*types.Log, len(s.logs)),
		logSize:              s.logSize,
		preimages:            make(map[common.Hash][]byte, len(s.preimages)),
		journal:              newJournal(),
	}
	// Copy the dirty states, logs, and preimages
	for addr := range s.journal.dirties {
		// As documented [here](https://github.com/ethereum/go-ethereum/pull/16485#issuecomment-380438527),
		// and in the Finalise-method, there is a case where an object is in the journal but not
		// in the stateObjects: OOG after touch on ripeMD prior to Byzantium. Thus, we need to check for
		// nil
		if object, exist := s.stateObjects[addr]; exist {
			// Even though the original object is dirty, we are not copying the journal,
			// so we need to make sure that anyside effect the journal would have caused
			// during a commit (or similar op) is already applied to the copy.
			state.stateObjects[addr] = object.deepCopy(state)

			state.stateObjectsDirty[addr] = struct{}{}   // Mark the copy dirty to force internal (code/state) commits
			state.stateObjectsPending[addr] = struct{}{} // Mark the copy pending to force external (account) commits
		}
	}
	// Above, we don't copy the actual journal. This means that if the copy is copied, the
	// loop above will be a no-op, since the copy's journal is empty.
	// Thus, here we iterate over stateObjects, to enable copies of copies
	for addr := range s.stateObjectsPending {
		if _, exist := state.stateObjects[addr]; !exist {
			state.stateObjects[addr] = s.stateObjects[addr].deepCopy(state)
		}
		state.stateObjectsPending[addr] = struct{}{}
	}
	for addr := range s.stateObjectsDirty {
		if _, exist := state.stateObjects[addr]; !exist {
			state.stateObjects[addr] = s.stateObjects[addr].deepCopy(state)
		}
		state.stateObjectsDirty[addr] = struct{}{}
	}
	for hash, logs := range s.logs {
		cpy := make([]*types.Log, len(logs))
		for i, l := range logs {
			cpy[i] = new(types.Log)
			*cpy[i] = *l
		}
		state.logs[hash] = cpy
	}
	for hash, preimage := range s.preimages {
		state.preimages[hash] = preimage
	}
	// Do we need to copy the access list? In practice: No. At the start of a
	// transaction, the access list is empty. In practice, we only ever copy state
	// _between_ transactions/blocks, never in the middle of a transaction.
	// However, it doesn't cost us much to copy an empty list, so we do it anyway
	// to not blow up if we ever decide copy it in the middle of a transaction
	state.accessList = s.accessList.Copy()
	return state
}

// Snapshot returns an identifier for the current revision of the state.
func (s *StateDB) Snapshot() int {
	id := s.nextRevisionId
	s.nextRevisionId++
	s.validRevisions = append(s.validRevisions, revision{id, s.journal.length()})
	return id
}

// RevertToSnapshot reverts all state changes made since the given revision.
func (s *StateDB) RevertToSnapshot(revid int) {
	// Find the snapshot in the stack of valid snapshots.
	idx := sort.Search(len(s.validRevisions), func(i int) bool {
		return s.validRevisions[i].id >= revid
	})
	if idx == len(s.validRevisions) || s.validRevisions[idx].id != revid {
		panic(fmt.Errorf("revision id %v cannot be reverted", revid))
	}
	snapshot := s.validRevisions[idx].journalIndex

	// Replay the journal to undo changes and remove invalidated snapshots
	s.journal.revert(s, snapshot)
	s.validRevisions = s.validRevisions[:idx]
}

// GetRefund returns the current value of the refund counter.
func (s *StateDB) GetRefund() uint64 {
	return s.refund
}

// Finalise finalises the state by removing the s destructed objects and clears
// the journal as well as the refunds. Finalise, however, will not push any updates
// into the tries just yet. Only IntermediateRoot or Commit will do that.
func (s *StateDB) Finalise(deleteEmptyObjects bool) {
	for addr := range s.journal.dirties {
		obj, exist := s.stateObjects[addr]
		if !exist {
			// ripeMD is 'touched' at block 1714175, in tx 0x1237f737031e40bcde4a8b7e717b2d15e3ecadfe49bb1bbc71ee9deb09c6fcf2
			// That tx goes out of gas, and although the notion of 'touched' does not exist there, the
			// touch-event will still be recorded in the journal. Since ripeMD is a special snowflake,
			// it will persist in the journal even though the journal is reverted. In this special circumstance,
			// it may exist in `s.journal.dirties` but not in `s.stateObjects`.
			// Thus, we can safely ignore it here
			continue
		}
		if obj.suicided || (deleteEmptyObjects && obj.empty()) {
			obj.deleted = true

			// If state snapshotting is active, also mark the destruction there.
			// Note, we can't do this only at the end of a block because multiple
			// transactions within the same block might self destruct and then
			// ressurrect an account; but the snapshotter needs both events.
			if s.snap != nil {
				s.snapDestructs[obj.addrHash] = struct{}{} // We need to maintain account deletions explicitly (will remain set indefinitely)
				delete(s.snapAccounts, obj.addrHash)       // Clear out any previously updated account data (may be recreated via a ressurrect)
				delete(s.snapStorage, obj.addrHash)        // Clear out any previously updated storage data (may be recreated via a ressurrect)
			}
		} else {
			obj.finalise()
		}
		s.stateObjectsPending[addr] = struct{}{}
		s.stateObjectsDirty[addr] = struct{}{}
	}
	// Invalidate journal because reverting across transactions is not allowed.
	s.clearJournalAndRefund()
}

// IntermediateRoot computes the current root hash of the state trie.
// It is called in between transactions to get the root hash that
// goes into transaction receipts.
func (s *StateDB) IntermediateRoot(deleteEmptyObjects bool) common.Hash {
	// Finalise all the dirty storage states and write them into the tries
	s.Finalise(deleteEmptyObjects)

	for addr := range s.stateObjectsPending {
		obj := s.stateObjects[addr]
		if obj.deleted {
			s.deleteStateObject(obj)
		} else {
			obj.updateRoot(s.db)
			s.updateStateObject(obj)
		}
	}
	if len(s.stateObjectsPending) > 0 {
		s.stateObjectsPending = make(map[common.Address]struct{})
	}
	// Track the amount of time wasted on hashing the account trie
	if metrics.EnabledExpensive {
		defer func(start time.Time) { s.AccountHashes += time.Since(start) }(time.Now())
	}
	return s.trie.Hash()
}

// Prepare sets the current transaction hash and index and block hash which is
// used when the EVM emits new state logs.
func (s *StateDB) Prepare(thash, bhash common.Hash, ti int) {
	s.thash = thash
	s.bhash = bhash
	s.txIndex = ti
	s.accessList = newAccessList()
}

func (s *StateDB) clearJournalAndRefund() {
	if len(s.journal.entries) > 0 {
		s.journal = newJournal()
		s.refund = 0
	}
	s.validRevisions = s.validRevisions[:0] // Snapshots can be created without journal entires
}

// Commit writes the state to the underlying in-memory trie database.
// Quorum:
// - linking state root and the AccountExtraData root
func (s *StateDB) Commit(deleteEmptyObjects bool) (common.Hash, error) {
	if s.dbErr != nil {
		return common.Hash{}, fmt.Errorf("commit aborted due to earlier error: %v", s.dbErr)
	}
	// Finalize any pending changes and merge everything into the tries
	s.IntermediateRoot(deleteEmptyObjects)

	// Commit objects to the trie, measuring the elapsed time
	codeWriter := s.db.TrieDB().DiskDB().NewBatch()
	for addr := range s.stateObjectsDirty {
		if obj := s.stateObjects[addr]; !obj.deleted {
			// Write any contract code associated with the state object
			if obj.code != nil && obj.dirtyCode {
				rawdb.WriteCode(codeWriter, common.BytesToHash(obj.CodeHash()), obj.code)
				obj.dirtyCode = false
			}
			// Write any storage changes in the state object to its storage trie
			if err := obj.CommitTrie(s.db); err != nil {
				return common.Hash{}, err
			}
		}
	}
	if len(s.stateObjectsDirty) > 0 {
		s.stateObjectsDirty = make(map[common.Address]struct{})
	}
	if codeWriter.ValueSize() > 0 {
		if err := codeWriter.Write(); err != nil {
			log.Crit("Failed to commit dirty codes", "error", err)
		}
	}
	// Write the account trie changes, measuing the amount of wasted time
	var start time.Time
	if metrics.EnabledExpensive {
		start = time.Now()
	}
	var account Account
	root, err := s.trie.Commit(func(path []byte, leaf []byte, parent common.Hash) error {
		if err := rlp.DecodeBytes(leaf, &account); err != nil {
			return nil
		}
		if account.Root != emptyRoot {
			s.db.TrieDB().Reference(account.Root, parent)
		}
		return nil
	})
	if metrics.EnabledExpensive {
		s.AccountCommits += time.Since(start)
	}
	// If snapshotting is enabled, update the snapshot tree with this new version
	if s.snap != nil {
		if metrics.EnabledExpensive {
			defer func(start time.Time) { s.SnapshotCommits += time.Since(start) }(time.Now())
		}
		// Only update if there's a state transition (skip empty Clique blocks)
		if parent := s.snap.Root(); parent != root {
			if err := s.snaps.Update(root, parent, s.snapDestructs, s.snapAccounts, s.snapStorage); err != nil {
				log.Warn("Failed to update snapshot tree", "from", parent, "to", root, "err", err)
			}
			// Keep 128 diff layers in the memory, persistent layer is 129th.
			// - head layer is paired with HEAD state
			// - head-1 layer is paired with HEAD-1 state
			// - head-127 layer(bottom-most diff layer) is paired with HEAD-127 state
			if err := s.snaps.Cap(root, 128); err != nil {
				log.Warn("Failed to cap snapshot tree", "root", root, "layers", 128, "err", err)
			}
		}
		s.snap, s.snapDestructs, s.snapAccounts, s.snapStorage = nil, nil, nil, nil
	}

	// Quorum
	// linking the state root and the AccountExtraData root
	if err == nil {
		// commit the AccountExtraData trie
		extraDataRoot, err := s.accountExtraDataTrie.Commit(nil)
		if err != nil {
			return common.Hash{}, fmt.Errorf("unable to commit the AccountExtraData trie: %v", err)
		}
		log.Debug("AccountExtraData root after trie commit", "root", extraDataRoot)
		// link the new state root to the AccountExtraData root
		err = s.db.AccountExtraDataLinker().Link(root, extraDataRoot)
		if err != nil {
			return common.Hash{}, fmt.Errorf("Unable to link the state root to the privacy metadata root: %v", err)
		}
		// add a reference from the AccountExtraData root to the state root so that when the state root is written
		// to the DB the the AccountExtraData root is also written
		s.db.TrieDB().Reference(extraDataRoot, root)
	}
	return root, err
}

// AddAddressToAccessList adds the given address to the access list
func (s *StateDB) AddAddressToAccessList(addr common.Address) {
	if s.accessList.AddAddress(addr) {
		s.journal.append(accessListAddAccountChange{&addr})
	}
}

// AddSlotToAccessList adds the given (address, slot)-tuple to the access list
func (s *StateDB) AddSlotToAccessList(addr common.Address, slot common.Hash) {
	addrMod, slotMod := s.accessList.AddSlot(addr, slot)
	if addrMod {
		// In practice, this should not happen, since there is no way to enter the
		// scope of 'address' without having the 'address' become already added
		// to the access list (via call-variant, create, etc).
		// Better safe than sorry, though
		s.journal.append(accessListAddAccountChange{&addr})
	}
	if slotMod {
		s.journal.append(accessListAddSlotChange{
			address: &addr,
			slot:    &slot,
		})
	}
}

// AddressInAccessList returns true if the given address is in the access list.
func (s *StateDB) AddressInAccessList(addr common.Address) bool {
	return s.accessList.ContainsAddress(addr)
}

// SlotInAccessList returns true if the given (address, slot)-tuple is in the access list.
func (s *StateDB) SlotInAccessList(addr common.Address, slot common.Hash) (addressPresent bool, slotPresent bool) {
	return s.accessList.Contains(addr, slot)
}<|MERGE_RESOLUTION|>--- conflicted
+++ resolved
@@ -150,18 +150,8 @@
 		journal:             newJournal(),
 		accessList:          newAccessList(),
 		// Quorum - Privacy Enhancements
-<<<<<<< HEAD
-		accountExtraDataTrie:      accountExtraDataTrie,
-		stateObjects:              make(map[common.Address]*stateObject),
-		stateObjectsPending:       make(map[common.Address]struct{}),
-		stateObjectsDirty:         make(map[common.Address]struct{}),
-		logs:                      make(map[common.Hash][]*types.Log),
-		preimages:                 make(map[common.Hash][]byte),
-		journal:                   newJournal(),
+		accountExtraDataTrie: accountExtraDataTrie,
 		MarkerTransactionReceipts: make([]*types.Receipt, 0),
-=======
-		accountExtraDataTrie: accountExtraDataTrie,
->>>>>>> df03f0d0
 	}
 
 	if sdb.snaps != nil {
