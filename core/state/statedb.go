--- conflicted
+++ resolved
@@ -556,15 +556,10 @@
 	if err != nil {
 		panic(fmt.Errorf("can't encode object at %x: %v", addr[:], err))
 	}
-<<<<<<< HEAD
 	if err = s.trie.TryUpdate(addr[:], data); err != nil {
 		s.setError(fmt.Errorf("updateStateObject (%x) error: %v", addr[:], err))
 	}
 
-=======
-	err = s.trie.TryUpdate(addr[:], data)
-	s.setError(err)
->>>>>>> 695ed71a
 	// If state snapshotting is active, cache the data til commit. Note, this
 	// update mechanism is not symmetric to the deletion, because whereas it is
 	// enough to track account updates at commit time, deletions need tracking
@@ -602,18 +597,11 @@
 	}
 	// Delete the account from the trie
 	addr := obj.Address()
-<<<<<<< HEAD
 	if err := s.trie.TryDelete(addr[:]); err != nil {
 		s.setError(fmt.Errorf("deleteStateObject (%x) error: %v", addr[:], err))
-	}
-=======
-	err := s.trie.TryDelete(addr[:])
-	if err != nil {
-		s.setError(err)
 		return
 	}
 	s.setError(s.accountExtraDataTrie.TryDelete(addr[:]))
->>>>>>> 695ed71a
 }
 
 // getStateObject retrieves a state object given by the address, returning nil if
