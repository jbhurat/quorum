--- conflicted
+++ resolved
@@ -79,15 +79,12 @@
 
 	ErrInvalidGasPrice = errors.New("Gas price not 0")
 
-<<<<<<< HEAD
 	// ErrEtherValueUnsupported is returned if a transaction specifies an Ether Value
 	// for a private Quorum transaction.
 	ErrEtherValueUnsupported = errors.New("ether value is not supported for private transactions")
-=======
 	// ErrUnahorizedAccount is returned if the sender account is not authorized by the
 	// permissions module
 	ErrUnAuthorizedAccount = errors.New("Account not authorized for this operation")
->>>>>>> 506a92ba
 )
 
 var (
@@ -1221,7 +1218,6 @@
 	as.accounts[addr] = struct{}{}
 }
 
-<<<<<<< HEAD
 // txLookup is used internally by TxPool to track transactions while allowing lookup without
 // mutex contention.
 //
@@ -1286,7 +1282,7 @@
 	defer t.lock.Unlock()
 
 	delete(t.all, hash)
-=======
+}
 
 // checks if the account is permissioned for transaction
 func checkAccount(fromAcct common.Address, toAcct *common.Address) error {
@@ -1322,5 +1318,4 @@
 	}
 	log.Info("returning nil")
 	return nil
->>>>>>> 506a92ba
 }