// Copyright 2015 The go-ethereum Authors
// This file is part of the go-ethereum library.
//
// The go-ethereum library is free software: you can redistribute it and/or modify
// it under the terms of the GNU Lesser General Public License as published by
// the Free Software Foundation, either version 3 of the License, or
// (at your option) any later version.
//
// The go-ethereum library is distributed in the hope that it will be useful,
// but WITHOUT ANY WARRANTY; without even the implied warranty of
// MERCHANTABILITY or FITNESS FOR A PARTICULAR PURPOSE. See the
// GNU Lesser General Public License for more details.
//
// You should have received a copy of the GNU Lesser General Public License
// along with the go-ethereum library. If not, see <http://www.gnu.org/licenses/>.

package core

import (
	"github.com/ethereum/go-ethereum/core/state"
	"github.com/ethereum/go-ethereum/core/types"
	"github.com/ethereum/go-ethereum/core/vm"
)

// Validator is an interface which defines the standard for block validation. It
// is only responsible for validating block contents, as the header validation is
// done by the specific consensus engines.
type Validator interface {
	// ValidateBody validates the given block's content.
	ValidateBody(block *types.Block) error

	// ValidateState validates the given statedb and optionally the receipts and
	// gas used.
	ValidateState(block *types.Block, state *state.StateDB, receipts types.Receipts, usedGas uint64) error
}

// Prefetcher is an interface for pre-caching transaction signatures and state.
type Prefetcher interface {
	// Prefetch processes the state changes according to the Ethereum rules by running
	// the transaction messages using the statedb, but any changes are discarded. The
	// only goal is to pre-cache transaction signatures and state trie nodes.
	Prefetch(block *types.Block, statedb *state.StateDB, cfg vm.Config, interrupt *uint32)
}

// Prefetcher is an interface for pre-caching transaction signatures and state.
type Prefetcher interface {
	// Prefetch processes the state changes according to the Ethereum rules by running
	// the transaction messages using the statedb, but any changes are discarded. The
	// only goal is to pre-cache transaction signatures and state trie nodes.
	Prefetch(block *types.Block, statedb, privatestdb *state.StateDB, cfg vm.Config, interrupt *uint32)
}

// Processor is an interface for processing blocks using a given initial state.
type Processor interface {
	// Process processes the state changes according to the Ethereum rules by running
	// the transaction messages using the statedb and applying any rewards to both
	// the processor (coinbase) and any included uncles.
<<<<<<< HEAD
	Process(block *types.Block, statedb, privateState *state.StateDB, cfg vm.Config) (types.Receipts, types.Receipts, []*types.Log, uint64, error)
=======
	Process(block *types.Block, statedb *state.StateDB, cfg vm.Config) (types.Receipts, []*types.Log, uint64, error)
>>>>>>> d62e9b28
}<|MERGE_RESOLUTION|>--- conflicted
+++ resolved
@@ -39,14 +39,6 @@
 	// Prefetch processes the state changes according to the Ethereum rules by running
 	// the transaction messages using the statedb, but any changes are discarded. The
 	// only goal is to pre-cache transaction signatures and state trie nodes.
-	Prefetch(block *types.Block, statedb *state.StateDB, cfg vm.Config, interrupt *uint32)
-}
-
-// Prefetcher is an interface for pre-caching transaction signatures and state.
-type Prefetcher interface {
-	// Prefetch processes the state changes according to the Ethereum rules by running
-	// the transaction messages using the statedb, but any changes are discarded. The
-	// only goal is to pre-cache transaction signatures and state trie nodes.
 	Prefetch(block *types.Block, statedb, privatestdb *state.StateDB, cfg vm.Config, interrupt *uint32)
 }
 
@@ -55,9 +47,5 @@
 	// Process processes the state changes according to the Ethereum rules by running
 	// the transaction messages using the statedb and applying any rewards to both
 	// the processor (coinbase) and any included uncles.
-<<<<<<< HEAD
 	Process(block *types.Block, statedb, privateState *state.StateDB, cfg vm.Config) (types.Receipts, types.Receipts, []*types.Log, uint64, error)
-=======
-	Process(block *types.Block, statedb *state.StateDB, cfg vm.Config) (types.Receipts, []*types.Log, uint64, error)
->>>>>>> d62e9b28
 }