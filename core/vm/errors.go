--- conflicted
+++ resolved
@@ -19,20 +19,12 @@
 import "errors"
 
 var (
-<<<<<<< HEAD
-	ErrOutOfGas            = errors.New("out of gas")
-	ErrCodeStoreOutOfGas   = errors.New("contract creation code storage out of gas")
-	ErrDepth               = errors.New("max call depth exceeded")
-	ErrTraceLimitReached   = errors.New("the number of logs reached the specified limit")
-	ErrInsufficientBalance = errors.New("insufficient balance for transfer")
-
-	ErrReadOnlyValueTransfer = errors.New("VM in read-only mode. Value transfer prohibited.")
-=======
 	ErrOutOfGas                 = errors.New("out of gas")
 	ErrCodeStoreOutOfGas        = errors.New("contract creation code storage out of gas")
 	ErrDepth                    = errors.New("max call depth exceeded")
 	ErrTraceLimitReached        = errors.New("the number of logs reached the specified limit")
 	ErrInsufficientBalance      = errors.New("insufficient balance for transfer")
 	ErrContractAddressCollision = errors.New("contract address collision")
->>>>>>> 6c6c7b2a
+
+	ErrReadOnlyValueTransfer = errors.New("VM in read-only mode. Value transfer prohibited.")
 )