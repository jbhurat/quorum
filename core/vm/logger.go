// Copyright 2015 The go-ethereum Authors
// This file is part of the go-ethereum library.
//
// The go-ethereum library is free software: you can redistribute it and/or modify
// it under the terms of the GNU Lesser General Public License as published by
// the Free Software Foundation, either version 3 of the License, or
// (at your option) any later version.
//
// The go-ethereum library is distributed in the hope that it will be useful,
// but WITHOUT ANY WARRANTY; without even the implied warranty of
// MERCHANTABILITY or FITNESS FOR A PARTICULAR PURPOSE. See the
// GNU Lesser General Public License for more details.
//
// You should have received a copy of the GNU Lesser General Public License
// along with the go-ethereum library. If not, see <http://www.gnu.org/licenses/>.

package vm

import (
	"encoding/hex"
	"fmt"
	"io"
	"math/big"
	"time"

	"github.com/ethereum/go-ethereum/common"
	"github.com/ethereum/go-ethereum/common/hexutil"
	"github.com/ethereum/go-ethereum/common/math"
	"github.com/ethereum/go-ethereum/core/types"
)

// Storage represents a contract's storage.
type Storage map[common.Hash]common.Hash

<<<<<<< HEAD
=======
// Copy duplicates the current storage.
>>>>>>> 37685930
func (s Storage) Copy() Storage {
	cpy := make(Storage)
	for key, value := range s {
		cpy[key] = value
	}

	return cpy
}

// LogConfig are the configuration options for structured logger the EVM
type LogConfig struct {
	DisableMemory  bool // disable memory capture
	DisableStack   bool // disable stack capture
	DisableStorage bool // disable storage capture
	Debug          bool // print output during capture end
	Limit          int  // maximum length of output, but zero means unlimited
}

//go:generate gencodec -type StructLog -field-override structLogMarshaling -out gen_structlog.go

// StructLog is emitted to the EVM each cycle and lists information about the current internal state
// prior to the execution of the statement.
type StructLog struct {
	Pc         uint64                      `json:"pc"`
	Op         OpCode                      `json:"op"`
	Gas        uint64                      `json:"gas"`
	GasCost    uint64                      `json:"gasCost"`
	Memory     []byte                      `json:"memory"`
	MemorySize int                         `json:"memSize"`
	Stack      []*big.Int                  `json:"stack"`
	Storage    map[common.Hash]common.Hash `json:"-"`
	Depth      int                         `json:"depth"`
	Err        error                       `json:"-"`
}

// overrides for gencodec
type structLogMarshaling struct {
	Stack       []*math.HexOrDecimal256
	Gas         math.HexOrDecimal64
	GasCost     math.HexOrDecimal64
	Memory      hexutil.Bytes
	OpName      string `json:"opName"` // adds call to OpName() in MarshalJSON
	ErrorString string `json:"error"`  // adds call to ErrorString() in MarshalJSON
}

<<<<<<< HEAD
=======
// OpName formats the operand name in a human-readable format.
>>>>>>> 37685930
func (s *StructLog) OpName() string {
	return s.Op.String()
}

<<<<<<< HEAD
=======
// ErrorString formats the log's error as a string.
>>>>>>> 37685930
func (s *StructLog) ErrorString() string {
	if s.Err != nil {
		return s.Err.Error()
	}
	return ""
}

// Tracer is used to collect execution traces from an EVM transaction
// execution. CaptureState is called for each step of the VM with the
// current VM state.
// Note that reference types are actual VM data structures; make copies
// if you need to retain them beyond the current call.
type Tracer interface {
	CaptureStart(from common.Address, to common.Address, call bool, input []byte, gas uint64, value *big.Int) error
	CaptureState(env *EVM, pc uint64, op OpCode, gas, cost uint64, memory *Memory, stack *Stack, contract *Contract, depth int, err error) error
	CaptureFault(env *EVM, pc uint64, op OpCode, gas, cost uint64, memory *Memory, stack *Stack, contract *Contract, depth int, err error) error
	CaptureEnd(output []byte, gasUsed uint64, t time.Duration, err error) error
}

// StructLogger is an EVM state logger and implements Tracer.
//
// StructLogger can capture state based on the given Log configuration and also keeps
// a track record of modified storage which is used in reporting snapshots of the
// contract their storage.
type StructLogger struct {
	cfg LogConfig

	logs          []StructLog
	changedValues map[common.Address]Storage
	output        []byte
	err           error
}

// NewStructLogger returns a new logger
func NewStructLogger(cfg *LogConfig) *StructLogger {
	logger := &StructLogger{
		changedValues: make(map[common.Address]Storage),
	}
	if cfg != nil {
		logger.cfg = *cfg
	}
	return logger
}

<<<<<<< HEAD
=======
// CaptureStart implements the Tracer interface to initialize the tracing operation.
>>>>>>> 37685930
func (l *StructLogger) CaptureStart(from common.Address, to common.Address, create bool, input []byte, gas uint64, value *big.Int) error {
	return nil
}

// CaptureState logs a new structured log message and pushes it out to the environment
//
// CaptureState also tracks SSTORE ops to track dirty values.
func (l *StructLogger) CaptureState(env *EVM, pc uint64, op OpCode, gas, cost uint64, memory *Memory, stack *Stack, contract *Contract, depth int, err error) error {
	// check if already accumulated the specified number of logs
	if l.cfg.Limit != 0 && l.cfg.Limit <= len(l.logs) {
		return ErrTraceLimitReached
	}

	// initialise new changed values storage container for this contract
	// if not present.
	if l.changedValues[contract.Address()] == nil {
		l.changedValues[contract.Address()] = make(Storage)
	}

	// capture SSTORE opcodes and determine the changed value and store
	// it in the local storage container.
	if op == SSTORE && stack.len() >= 2 {
		var (
			value   = common.BigToHash(stack.data[stack.len()-2])
			address = common.BigToHash(stack.data[stack.len()-1])
		)
		l.changedValues[contract.Address()][address] = value
	}
	// Copy a snapstot of the current memory state to a new buffer
	var mem []byte
	if !l.cfg.DisableMemory {
		mem = make([]byte, len(memory.Data()))
		copy(mem, memory.Data())
	}
	// Copy a snapshot of the current stack state to a new buffer
	var stck []*big.Int
	if !l.cfg.DisableStack {
		stck = make([]*big.Int, len(stack.Data()))
		for i, item := range stack.Data() {
			stck[i] = new(big.Int).Set(item)
		}
	}
	// Copy a snapshot of the current storage to a new container
	var storage Storage
	if !l.cfg.DisableStorage {
		storage = l.changedValues[contract.Address()].Copy()
	}
	// create a new snaptshot of the EVM.
	log := StructLog{pc, op, gas, cost, mem, memory.Len(), stck, storage, depth, err}

	l.logs = append(l.logs, log)
	return nil
}

<<<<<<< HEAD
=======
// CaptureFault implements the Tracer interface to trace an execution fault
// while running an opcode.
>>>>>>> 37685930
func (l *StructLogger) CaptureFault(env *EVM, pc uint64, op OpCode, gas, cost uint64, memory *Memory, stack *Stack, contract *Contract, depth int, err error) error {
	return nil
}

<<<<<<< HEAD
=======
// CaptureEnd is called after the call finishes to finalize the tracing.
>>>>>>> 37685930
func (l *StructLogger) CaptureEnd(output []byte, gasUsed uint64, t time.Duration, err error) error {
	l.output = output
	l.err = err
	if l.cfg.Debug {
		fmt.Printf("0x%x\n", output)
		if err != nil {
			fmt.Printf(" error: %v\n", err)
		}
	}
	return nil
}

// StructLogs returns the captured log entries.
func (l *StructLogger) StructLogs() []StructLog { return l.logs }

// Error returns the VM error captured by the trace.
func (l *StructLogger) Error() error { return l.err }

// Output returns the VM return value captured by the trace.
func (l *StructLogger) Output() []byte { return l.output }

// WriteTrace writes a formatted trace to the given writer
func WriteTrace(writer io.Writer, logs []StructLog) {
	for _, log := range logs {
		fmt.Fprintf(writer, "%-16spc=%08d gas=%v cost=%v", log.Op, log.Pc, log.Gas, log.GasCost)
		if log.Err != nil {
			fmt.Fprintf(writer, " ERROR: %v", log.Err)
		}
		fmt.Fprintln(writer)

		if len(log.Stack) > 0 {
			fmt.Fprintln(writer, "Stack:")
			for i := len(log.Stack) - 1; i >= 0; i-- {
				fmt.Fprintf(writer, "%08d  %x\n", len(log.Stack)-i-1, math.PaddedBigBytes(log.Stack[i], 32))
			}
		}
		if len(log.Memory) > 0 {
			fmt.Fprintln(writer, "Memory:")
			fmt.Fprint(writer, hex.Dump(log.Memory))
		}
		if len(log.Storage) > 0 {
			fmt.Fprintln(writer, "Storage:")
			for h, item := range log.Storage {
				fmt.Fprintf(writer, "%x: %x\n", h, item)
			}
		}
		fmt.Fprintln(writer)
	}
}

// WriteLogs writes vm logs in a readable format to the given writer
func WriteLogs(writer io.Writer, logs []*types.Log) {
	for _, log := range logs {
		fmt.Fprintf(writer, "LOG%d: %x bn=%d txi=%x\n", len(log.Topics), log.Address, log.BlockNumber, log.TxIndex)

		for i, topic := range log.Topics {
			fmt.Fprintf(writer, "%08d  %x\n", i, topic)
		}

		fmt.Fprint(writer, hex.Dump(log.Data))
		fmt.Fprintln(writer)
	}
}<|MERGE_RESOLUTION|>--- conflicted
+++ resolved
@@ -32,10 +32,7 @@
 // Storage represents a contract's storage.
 type Storage map[common.Hash]common.Hash
 
-<<<<<<< HEAD
-=======
 // Copy duplicates the current storage.
->>>>>>> 37685930
 func (s Storage) Copy() Storage {
 	cpy := make(Storage)
 	for key, value := range s {
@@ -81,18 +78,12 @@
 	ErrorString string `json:"error"`  // adds call to ErrorString() in MarshalJSON
 }
 
-<<<<<<< HEAD
-=======
 // OpName formats the operand name in a human-readable format.
->>>>>>> 37685930
 func (s *StructLog) OpName() string {
 	return s.Op.String()
 }
 
-<<<<<<< HEAD
-=======
 // ErrorString formats the log's error as a string.
->>>>>>> 37685930
 func (s *StructLog) ErrorString() string {
 	if s.Err != nil {
 		return s.Err.Error()
@@ -137,10 +128,7 @@
 	return logger
 }
 
-<<<<<<< HEAD
-=======
 // CaptureStart implements the Tracer interface to initialize the tracing operation.
->>>>>>> 37685930
 func (l *StructLogger) CaptureStart(from common.Address, to common.Address, create bool, input []byte, gas uint64, value *big.Int) error {
 	return nil
 }
@@ -195,19 +183,13 @@
 	return nil
 }
 
-<<<<<<< HEAD
-=======
 // CaptureFault implements the Tracer interface to trace an execution fault
 // while running an opcode.
->>>>>>> 37685930
 func (l *StructLogger) CaptureFault(env *EVM, pc uint64, op OpCode, gas, cost uint64, memory *Memory, stack *Stack, contract *Contract, depth int, err error) error {
 	return nil
 }
 
-<<<<<<< HEAD
-=======
 // CaptureEnd is called after the call finishes to finalize the tracing.
->>>>>>> 37685930
 func (l *StructLogger) CaptureEnd(output []byte, gasUsed uint64, t time.Duration, err error) error {
 	l.output = output
 	l.err = err
