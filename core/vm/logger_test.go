// Copyright 2016 The go-ethereum Authors
// This file is part of the go-ethereum library.
//
// The go-ethereum library is free software: you can redistribute it and/or modify
// it under the terms of the GNU Lesser General Public License as published by
// the Free Software Foundation, either version 3 of the License, or
// (at your option) any later version.
//
// The go-ethereum library is distributed in the hope that it will be useful,
// but WITHOUT ANY WARRANTY; without even the implied warranty of
// MERCHANTABILITY or FITNESS FOR A PARTICULAR PURPOSE. See the
// GNU Lesser General Public License for more details.
//
// You should have received a copy of the GNU Lesser General Public License
// along with the go-ethereum library. If not, see <http://www.gnu.org/licenses/>.

package vm

import (
	"math/big"
	"testing"

	"github.com/ethereum/go-ethereum/common"
	"github.com/ethereum/go-ethereum/core/state"
	"github.com/ethereum/go-ethereum/params"
)

type dummyContractRef struct {
	calledForEach bool
}

func (dummyContractRef) ReturnGas(*big.Int)          {}
func (dummyContractRef) Address() common.Address     { return common.Address{} }
func (dummyContractRef) Value() *big.Int             { return new(big.Int) }
func (dummyContractRef) SetCode(common.Hash, []byte) {}
func (d *dummyContractRef) ForEachStorage(callback func(key, value common.Hash) bool) {
	d.calledForEach = true
}
func (d *dummyContractRef) SubBalance(amount *big.Int) {}
func (d *dummyContractRef) AddBalance(amount *big.Int) {}
func (d *dummyContractRef) SetBalance(*big.Int)        {}
func (d *dummyContractRef) SetNonce(uint64)            {}
func (d *dummyContractRef) Balance() *big.Int          { return new(big.Int) }

type dummyStatedb struct {
	state.StateDB
}

func (*dummyStatedb) GetRefund() uint64 { return 1337 }

func TestStoreCapture(t *testing.T) {
	var (
<<<<<<< HEAD
		env      = NewEVM(Context{}, nil, nil, params.TestChainConfig, Config{})
=======
		env      = NewEVM(Context{}, &dummyStatedb{}, params.TestChainConfig, Config{})
>>>>>>> 58632d44
		logger   = NewStructLogger(nil)
		mem      = NewMemory()
		stack    = newstack()
		contract = NewContract(&dummyContractRef{}, &dummyContractRef{}, new(big.Int), 0)
	)
	stack.push(big.NewInt(1))
	stack.push(big.NewInt(0))
	var index common.Hash
	logger.CaptureState(env, 0, SSTORE, 0, 0, mem, stack, contract, 0, nil)
	if len(logger.changedValues[contract.Address()]) == 0 {
		t.Fatalf("expected exactly 1 changed value on address %x, got %d", contract.Address(), len(logger.changedValues[contract.Address()]))
	}
	exp := common.BigToHash(big.NewInt(1))
	if logger.changedValues[contract.Address()][index] != exp {
		t.Errorf("expected %x, got %x", exp, logger.changedValues[contract.Address()][index])
	}
}<|MERGE_RESOLUTION|>--- conflicted
+++ resolved
@@ -50,11 +50,7 @@
 
 func TestStoreCapture(t *testing.T) {
 	var (
-<<<<<<< HEAD
-		env      = NewEVM(Context{}, nil, nil, params.TestChainConfig, Config{})
-=======
-		env      = NewEVM(Context{}, &dummyStatedb{}, params.TestChainConfig, Config{})
->>>>>>> 58632d44
+		env      = NewEVM(Context{}, &dummyStatedb{}, nil, params.TestChainConfig, Config{})
 		logger   = NewStructLogger(nil)
 		mem      = NewMemory()
 		stack    = newstack()
