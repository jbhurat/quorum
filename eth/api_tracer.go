--- conflicted
+++ resolved
@@ -524,18 +524,13 @@
 		msg, _ := tx.AsMessage(signer)
 		vmctx := core.NewEVMContext(msg, block.Header(), api.eth.blockchain, nil)
 
-<<<<<<< HEAD
-		vmenv := vm.NewEVM(vmctx, statedb, api.eth.blockchain.Config(), vm.Config{})
-		if _, err := core.ApplyMessage(vmenv, msg, new(core.GasPool).AddGas(msg.Gas())); err != nil {
-=======
 		// Quorum
 		privateStateDbToUse := core.PrivateStateDBForTxn(api.eth.blockchain.Config().IsQuorum, tx.IsPrivate(), statedb, privateStateDb)
 		vmenv := vm.NewEVM(vmctx, statedb, privateStateDbToUse, api.eth.blockchain.Config(), vm.Config{})
 		vmenv.SetCurrentTX(tx)
 		// /Quorum
 
-		if _, _, _, err := core.ApplyMessage(vmenv, msg, new(core.GasPool).AddGas(msg.Gas())); err != nil {
->>>>>>> 695ed71a
+		if _, err := core.ApplyMessage(vmenv, msg, new(core.GasPool).AddGas(msg.Gas())); err != nil {
 			failed = err
 			break
 		}
@@ -630,18 +625,13 @@
 			}
 		}
 		// Execute the transaction and flush any traces to disk
-<<<<<<< HEAD
-		vmenv := vm.NewEVM(vmctx, statedb, api.eth.blockchain.Config(), vmConf)
-		_, err = core.ApplyMessage(vmenv, msg, new(core.GasPool).AddGas(msg.Gas()))
-=======
 		// Quorum
 		privateStateDbToUse := core.PrivateStateDBForTxn(api.eth.blockchain.Config().IsQuorum, tx.IsPrivate(), statedb, privateStateDb)
 		vmenv := vm.NewEVM(vmctx, statedb, privateStateDbToUse, api.eth.blockchain.Config(), vmConf)
 		vmenv.SetCurrentTX(tx)
 		// /Quorum
 
-		_, _, _, err = core.ApplyMessage(vmenv, msg, new(core.GasPool).AddGas(msg.Gas()))
->>>>>>> 695ed71a
+		_, err = core.ApplyMessage(vmenv, msg, new(core.GasPool).AddGas(msg.Gas()))
 		if writer != nil {
 			writer.Flush()
 		}
@@ -882,16 +872,10 @@
 			return msg, context, statedb, privateStateDb, nil
 		}
 		// Not yet the searched for transaction, execute on top of the current state
-<<<<<<< HEAD
-		vmenv := vm.NewEVM(context, statedb, api.eth.blockchain.Config(), vm.Config{})
-		if _, err := core.ApplyMessage(vmenv, msg, new(core.GasPool).AddGas(tx.Gas())); err != nil {
-			return nil, vm.Context{}, nil, fmt.Errorf("transaction %#x failed: %v", tx.Hash(), err)
-=======
 		vmenv := vm.NewEVM(context, statedb, privateStateDbToUse, api.eth.blockchain.Config(), vm.Config{})
 		vmenv.SetCurrentTX(tx)
-		if _, _, _, err := core.ApplyMessage(vmenv, msg, new(core.GasPool).AddGas(tx.Gas())); err != nil {
+		if _, err := core.ApplyMessage(vmenv, msg, new(core.GasPool).AddGas(tx.Gas())); err != nil {
 			return nil, vm.Context{}, nil, nil, fmt.Errorf("tx %#x failed: %v", tx.Hash(), err)
->>>>>>> 695ed71a
 		}
 		// Ensure any modifications are committed to the state
 		// Only delete empty objects if EIP158/161 (a.k.a Spurious Dragon) is in effect
