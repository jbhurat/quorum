// Copyright 2016 The go-ethereum Authors
// This file is part of the go-ethereum library.
//
// The go-ethereum library is free software: you can redistribute it and/or modify
// it under the terms of the GNU Lesser General Public License as published by
// the Free Software Foundation, either version 3 of the License, or
// (at your option) any later version.
//
// The go-ethereum library is distributed in the hope that it will be useful,
// but WITHOUT ANY WARRANTY; without even the implied warranty of
// MERCHANTABILITY or FITNESS FOR A PARTICULAR PURPOSE. See the
// GNU Lesser General Public License for more details.
//
// You should have received a copy of the GNU Lesser General Public License
// along with the go-ethereum library. If not, see <http://www.gnu.org/licenses/>.

package build

import (
	"bytes"
	"flag"
	"fmt"
	"go/parser"
	"go/token"
	"io"
	"io/ioutil"
	"log"
	"os"
	"os/exec"
	"path"
	"path/filepath"
	"runtime"
	"strings"
	"text/template"
)

var DryRunFlag = flag.Bool("n", false, "dry run, don't execute commands")

// MustRun executes the given command and exits the host process for
// any error.
func MustRun(cmd *exec.Cmd) {
	fmt.Println(">>>", strings.Join(cmd.Args, " "))
	if !*DryRunFlag {
		cmd.Stderr = os.Stderr
		cmd.Stdout = os.Stdout
		if err := cmd.Run(); err != nil {
			log.Fatal(err)
		}
	}
}

func MustRunCommand(cmd string, args ...string) {
	MustRun(exec.Command(cmd, args...))
}

var warnedAboutGit bool

// RunGit runs a git subcommand and returns its output.
// The command must complete successfully.
func RunGit(args ...string) string {
	cmd := exec.Command("git", args...)
	var stdout, stderr bytes.Buffer
	cmd.Stdout, cmd.Stderr = &stdout, &stderr
	if err := cmd.Run(); err != nil {
		if e, ok := err.(*exec.Error); ok && e.Err == exec.ErrNotFound {
			if !warnedAboutGit {
				log.Println("Warning: can't find 'git' in PATH")
				warnedAboutGit = true
			}
			return ""
		}
		log.Fatal(strings.Join(cmd.Args, " "), ": ", err, "\n", stderr.String())
	}
	return strings.TrimSpace(stdout.String())
}

// readGitFile returns content of file in .git directory.
func readGitFile(file string) string {
	content, err := ioutil.ReadFile(path.Join(".git", file))
	if err != nil {
		return ""
	}
	return strings.TrimSpace(string(content))
}

// Render renders the given template file into outputFile.
func Render(templateFile, outputFile string, outputPerm os.FileMode, x interface{}) {
	tpl := template.Must(template.ParseFiles(templateFile))
	render(tpl, outputFile, outputPerm, x)
}

// RenderString renders the given template string into outputFile.
func RenderString(templateContent, outputFile string, outputPerm os.FileMode, x interface{}) {
	tpl := template.Must(template.New("").Parse(templateContent))
	render(tpl, outputFile, outputPerm, x)
}

func render(tpl *template.Template, outputFile string, outputPerm os.FileMode, x interface{}) {
	if err := os.MkdirAll(filepath.Dir(outputFile), 0755); err != nil {
		log.Fatal(err)
	}
	out, err := os.OpenFile(outputFile, os.O_CREATE|os.O_WRONLY|os.O_EXCL, outputPerm)
	if err != nil {
		log.Fatal(err)
	}
	if err := tpl.Execute(out, x); err != nil {
		log.Fatal(err)
	}
	if err := out.Close(); err != nil {
		log.Fatal(err)
	}
}

// GoTool returns the command that runs a go tool. This uses go from GOROOT instead of PATH
// so that go commands executed by build use the same version of Go as the 'host' that runs
// build code. e.g.
//
//     /usr/lib/go-1.12.1/bin/go run build/ci.go ...
//
// runs using go 1.12.1 and invokes go 1.12.1 tools from the same GOROOT. This is also important
// because runtime.Version checks on the host should match the tools that are run.
func GoTool(tool string, args ...string) *exec.Cmd {
	args = append([]string{tool}, args...)
	return exec.Command(filepath.Join(runtime.GOROOT(), "bin", "go"), args...)
}

// UploadSFTP uploads files to a remote host using the sftp command line tool.
// The destination host may be specified either as [user@]host[: or as a URI in
// the form sftp://[user@]host[:port].
func UploadSFTP(identityFile, host, dir string, files []string) error {
	sftp := exec.Command("sftp")
	sftp.Stdout = nil
	sftp.Stderr = os.Stderr
	if identityFile != "" {
		sftp.Args = append(sftp.Args, "-i", identityFile)
	}
	sftp.Args = append(sftp.Args, host)
	fmt.Println(">>>", strings.Join(sftp.Args, " "))
	if *DryRunFlag {
		return nil
	}

	stdin, err := sftp.StdinPipe()
	if err != nil {
		return fmt.Errorf("can't create stdin pipe for sftp: %v", err)
	}
	if err := sftp.Start(); err != nil {
		return err
	}
	in := io.MultiWriter(stdin, os.Stdout)
	for _, f := range files {
		fmt.Fprintln(in, "put", f, path.Join(dir, filepath.Base(f)))
	}
	stdin.Close()
	return sftp.Wait()
}

<<<<<<< HEAD
// FindMainPackages finds all 'main' packages in the given directory and returns their
// package paths.
func FindMainPackages(dir string) []string {
	var commands []string
	cmds, err := ioutil.ReadDir(dir)
	if err != nil {
		log.Fatal(err)
	}
	for _, cmd := range cmds {
		pkgdir := filepath.Join(dir, cmd.Name())
		pkgs, err := parser.ParseDir(token.NewFileSet(), pkgdir, nil, parser.PackageClauseOnly)
		if err != nil {
			log.Fatal(err)
		}
		for name := range pkgs {
			if name == "main" {
				path := "./" + filepath.ToSlash(pkgdir)
				commands = append(commands, path)
				break
			}
		}
	}
	return commands
=======
// ExpandPackagesNoVendor expands a cmd/go import path pattern, skipping
// vendored packages.
func ExpandPackagesNoVendor(patterns []string) []string {
	expand := false
	for _, pkg := range patterns {
		if strings.Contains(pkg, "...") {
			expand = true
		}
	}
	if expand {
		cmd := GoTool("list", patterns...)
		out, err := cmd.CombinedOutput()
		if err != nil {
			log.Fatalf("package listing failed: %v\n%s", err, string(out))
		}
		var packages []string
		for _, line := range strings.Split(string(out), "\n") {
			if !strings.Contains(line, "/vendor/") {
				packages = append(packages, strings.TrimSpace(line))
			}
		}
		return packages
	}
	return patterns
}

// Read QUORUM_IGNORE_TEST_PACKAGES env and remove from packages
func IgnorePackages(packages []string) []string {
	ignore := os.Getenv("QUORUM_IGNORE_TEST_PACKAGES")
	if ignore == "" {
		return packages
	}
	ret := make([]string, 0, len(packages))
	ignorePackages := strings.Split(ignore, ",")

	for _, p := range packages {
		mustInclude := true
		for _, ig := range ignorePackages {
			if strings.Index(p, strings.TrimSpace(ig)) == 0 {
				mustInclude = false
				break
			}
		}
		if mustInclude {
			ret = append(ret, p)
		}
	}
	return ret
>>>>>>> d543cd6a
}<|MERGE_RESOLUTION|>--- conflicted
+++ resolved
@@ -155,7 +155,6 @@
 	return sftp.Wait()
 }
 
-<<<<<<< HEAD
 // FindMainPackages finds all 'main' packages in the given directory and returns their
 // package paths.
 func FindMainPackages(dir string) []string {
@@ -179,7 +178,8 @@
 		}
 	}
 	return commands
-=======
+}
+
 // ExpandPackagesNoVendor expands a cmd/go import path pattern, skipping
 // vendored packages.
 func ExpandPackagesNoVendor(patterns []string) []string {
@@ -228,5 +228,4 @@
 		}
 	}
 	return ret
->>>>>>> d543cd6a
 }