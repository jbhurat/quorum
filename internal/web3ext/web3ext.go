--- conflicted
+++ resolved
@@ -18,7 +18,6 @@
 package web3ext
 
 var Modules = map[string]string{
-<<<<<<< HEAD
 	"admin":      Admin_JS,
 	"chequebook": Chequebook_JS,
 	"clique":     Clique_JS,
@@ -34,25 +33,9 @@
 	"txpool":     TxPool_JS,
 	"raft":       Raft_JS,
 	"istanbul":   Istanbul_JS,
-=======
-	"admin":          Admin_JS,
-	"chequebook":     Chequebook_JS,
-	"clique":         Clique_JS,
-	"debug":          Debug_JS,
-	"eth":            Eth_JS,
-	"miner":          Miner_JS,
-	"net":            Net_JS,
-	"personal":       Personal_JS,
-	"rpc":            RPC_JS,
-	"shh":            Shh_JS,
-	"swarmfs":        SWARMFS_JS,
-	"txpool":         TxPool_JS,
-	"raft":           Raft_JS,
-	"istanbul":       Istanbul_JS,
 	"quorumNodeMgmt": QUORUM_NODE_JS,
 	"quorumAcctMgmt": QUORUM_ACCT_JS,
 	"quorumOrgMgmt":  QUORUM_ORG_JS,
->>>>>>> e37d066d
 }
 
 const Chequebook_JS = `
