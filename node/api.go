--- conflicted
+++ resolved
@@ -286,21 +286,12 @@
 	node *Node // Node interfaced by this API
 }
 
-<<<<<<< HEAD
-=======
 // Quorum: an extended nodeInfo to include plugin details for current node
 type QuorumNodeInfo struct {
 	*p2p.NodeInfo
 	Plugins interface{} `json:"plugins"`
 }
 
-// NewPublicAdminAPI creates a new API definition for the public admin methods
-// of the node itself.
-func NewPublicAdminAPI(node *Node) *PublicAdminAPI {
-	return &PublicAdminAPI{node: node}
-}
-
->>>>>>> 007479de
 // Peers retrieves all the information we know about each individual peer at the
 // protocol granularity.
 func (api *publicAdminAPI) Peers() ([]*p2p.PeerInfo, error) {
@@ -313,11 +304,7 @@
 
 // NodeInfo retrieves all the information we know about the host node at the
 // protocol granularity.
-<<<<<<< HEAD
-func (api *publicAdminAPI) NodeInfo() (*p2p.NodeInfo, error) {
-=======
-func (api *PublicAdminAPI) NodeInfo() (*QuorumNodeInfo, error) {
->>>>>>> 007479de
+func (api *publicAdminAPI) NodeInfo() (*QuorumNodeInfo, error) {
 	server := api.node.Server()
 	if server == nil {
 		return nil, ErrNodeStopped
