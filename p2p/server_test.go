--- conflicted
+++ resolved
@@ -20,10 +20,7 @@
 	"crypto/ecdsa"
 	"errors"
 	"io"
-<<<<<<< HEAD
 	"io/ioutil"
-=======
->>>>>>> d62e9b28
 	"math/rand"
 	"net"
 	"os"
@@ -40,11 +37,8 @@
 	"github.com/ethereum/go-ethereum/log"
 	"github.com/ethereum/go-ethereum/p2p/enode"
 	"github.com/ethereum/go-ethereum/p2p/enr"
-<<<<<<< HEAD
 	"github.com/ethereum/go-ethereum/params"
-=======
 	"golang.org/x/crypto/sha3"
->>>>>>> d62e9b28
 )
 
 // func init() {
