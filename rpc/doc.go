--- conflicted
+++ resolved
@@ -73,17 +73,7 @@
  server := NewServer()
  server.RegisterName("calculator", calculator)
  l, _ := net.ListenUnix("unix", &net.UnixAddr{Net: "unix", Name: "/tmp/calculator.sock"})
-<<<<<<< HEAD
- for {
-	c, _ := l.AcceptUnix()
-	codec := v2.NewJSONCodec(c)
-	go server.ServeCodec(codec, 0)
- }
-=======
  server.ServeListener(l)
-
-Subscriptions
->>>>>>> d62e9b28
 
 Subscriptions
 
@@ -93,10 +83,6 @@
 
  - method must be exported
  - first method argument type must be context.Context
-<<<<<<< HEAD
- - method argument(s) must be exported or builtin types
-=======
->>>>>>> d62e9b28
  - method must have return types (rpc.Subscription, error)
 
 An example method:
