// Copyright 2015 The go-ethereum Authors
// This file is part of the go-ethereum library.
//
// The go-ethereum library is free software: you can redistribute it and/or modify
// it under the terms of the GNU Lesser General Public License as published by
// the Free Software Foundation, either version 3 of the License, or
// (at your option) any later version.
//
// The go-ethereum library is distributed in the hope that it will be useful,
// but WITHOUT ANY WARRANTY; without even the implied warranty of
// MERCHANTABILITY or FITNESS FOR A PARTICULAR PURPOSE. See the
// GNU Lesser General Public License for more details.
//
// You should have received a copy of the GNU Lesser General Public License
// along with the go-ethereum library. If not, see <http://www.gnu.org/licenses/>.

package rpc

import (
	"context"
	"io"
	"sync/atomic"

	mapset "github.com/deckarep/golang-set"
	"github.com/ethereum/go-ethereum/log"
)

const MetadataApi = "rpc"

// CodecOption specifies which type of messages a codec supports.
//
// Deprecated: this option is no longer honored by Server.
type CodecOption int

const (
	// OptionMethodInvocation is an indication that the codec supports RPC method calls
	OptionMethodInvocation CodecOption = 1 << iota

	// OptionSubscriptions is an indication that the codec suports RPC notifications
	OptionSubscriptions = 1 << iota // support pub sub
)

// Server is an RPC server.
type Server struct {
	services serviceRegistry
	idgen    func() ID
	run      int32
	codecs   mapset.Set
}

// NewServer creates a new server instance with no registered handlers.
func NewServer() *Server {
	server := &Server{idgen: randomIDGenerator(), codecs: mapset.NewSet(), run: 1}
	// Register the default service providing meta information about the RPC service such
	// as the services and methods it offers.
	rpcService := &RPCService{server}
	server.RegisterName(MetadataApi, rpcService)
	return server
}

// RegisterName creates a service for the given receiver type under the given name. When no
// methods on the given receiver match the criteria to be either a RPC method or a
// subscription an error is returned. Otherwise a new service is created and added to the
// service collection this server provides to clients.
func (s *Server) RegisterName(name string, receiver interface{}) error {
	return s.services.registerName(name, receiver)
}

// ServeCodec reads incoming requests from codec, calls the appropriate callback and writes
// the response back using the given codec. It will block until the codec is closed or the
// server is stopped. In either case the codec is closed.
//
// Note that codec options are no longer supported.
func (s *Server) ServeCodec(codec ServerCodec, options CodecOption) {
<<<<<<< HEAD
	defer codec.Close()

	// Don't serve if server is stopped.
	if atomic.LoadInt32(&s.run) == 0 {
		return
	}

=======
	defer codec.close()

	// Don't serve if server is stopped.
	if atomic.LoadInt32(&s.run) == 0 {
		return
	}

>>>>>>> d62e9b28
	// Add the codec to the set so it can be closed by Stop.
	s.codecs.Add(codec)
	defer s.codecs.Remove(codec)

	c := initClient(codec, s.idgen, &s.services)
<<<<<<< HEAD
	<-codec.Closed()
=======
	<-codec.closed()
>>>>>>> d62e9b28
	c.Close()
}

// serveSingleRequest reads and processes a single RPC request from the given codec. This
// is used to serve HTTP connections. Subscriptions and reverse calls are not allowed in
// this mode.
func (s *Server) serveSingleRequest(ctx context.Context, codec ServerCodec) {
	// Don't serve if server is stopped.
	if atomic.LoadInt32(&s.run) == 0 {
		return
	}

	h := newHandler(ctx, codec, s.idgen, &s.services)
	h.allowSubscribe = false
	defer h.close(io.EOF, nil)

<<<<<<< HEAD
	reqs, batch, err := codec.Read()
	if err != nil {
		if err != io.EOF {
			codec.Write(ctx, errorMessage(&invalidMessageError{"parse error"}))
=======
	reqs, batch, err := codec.readBatch()
	if err != nil {
		if err != io.EOF {
			codec.writeJSON(ctx, errorMessage(&invalidMessageError{"parse error"}))
>>>>>>> d62e9b28
		}
		return
	}
	if batch {
		h.handleBatch(reqs)
	} else {
		h.handleMsg(reqs[0])
	}
}

// Stop stops reading new requests, waits for stopPendingRequestTimeout to allow pending
// requests to finish, then closes all codecs which will cancel pending requests and
// subscriptions.
func (s *Server) Stop() {
	if atomic.CompareAndSwapInt32(&s.run, 1, 0) {
		log.Debug("RPC server shutting down")
		s.codecs.Each(func(c interface{}) bool {
			c.(ServerCodec).close()
			return true
		})
	}
}

// RPCService gives meta information about the server.
// e.g. gives information about the loaded modules.
type RPCService struct {
	server *Server
}

// Modules returns the list of RPC services with their version number
func (s *RPCService) Modules() map[string]string {
	s.server.services.mu.Lock()
	defer s.server.services.mu.Unlock()

	modules := make(map[string]string)
	for name := range s.server.services.services {
		modules[name] = "1.0"
	}
	return modules
}<|MERGE_RESOLUTION|>--- conflicted
+++ resolved
@@ -72,15 +72,6 @@
 //
 // Note that codec options are no longer supported.
 func (s *Server) ServeCodec(codec ServerCodec, options CodecOption) {
-<<<<<<< HEAD
-	defer codec.Close()
-
-	// Don't serve if server is stopped.
-	if atomic.LoadInt32(&s.run) == 0 {
-		return
-	}
-
-=======
 	defer codec.close()
 
 	// Don't serve if server is stopped.
@@ -88,17 +79,12 @@
 		return
 	}
 
->>>>>>> d62e9b28
 	// Add the codec to the set so it can be closed by Stop.
 	s.codecs.Add(codec)
 	defer s.codecs.Remove(codec)
 
 	c := initClient(codec, s.idgen, &s.services)
-<<<<<<< HEAD
-	<-codec.Closed()
-=======
 	<-codec.closed()
->>>>>>> d62e9b28
 	c.Close()
 }
 
@@ -115,17 +101,10 @@
 	h.allowSubscribe = false
 	defer h.close(io.EOF, nil)
 
-<<<<<<< HEAD
-	reqs, batch, err := codec.Read()
-	if err != nil {
-		if err != io.EOF {
-			codec.Write(ctx, errorMessage(&invalidMessageError{"parse error"}))
-=======
 	reqs, batch, err := codec.readBatch()
 	if err != nil {
 		if err != io.EOF {
 			codec.writeJSON(ctx, errorMessage(&invalidMessageError{"parse error"}))
->>>>>>> d62e9b28
 		}
 		return
 	}
