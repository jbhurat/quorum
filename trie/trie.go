// Copyright 2014 The go-ethereum Authors
// This file is part of the go-ethereum library.
//
// The go-ethereum library is free software: you can redistribute it and/or modify
// it under the terms of the GNU Lesser General Public License as published by
// the Free Software Foundation, either version 3 of the License, or
// (at your option) any later version.
//
// The go-ethereum library is distributed in the hope that it will be useful,
// but WITHOUT ANY WARRANTY; without even the implied warranty of
// MERCHANTABILITY or FITNESS FOR A PARTICULAR PURPOSE. See the
// GNU Lesser General Public License for more details.
//
// You should have received a copy of the GNU Lesser General Public License
// along with the go-ethereum library. If not, see <http://www.gnu.org/licenses/>.

// Package trie implements Merkle Patricia Tries.
package trie

import (
	"bytes"
	"fmt"

	"github.com/ethereum/go-ethereum/common"
	"github.com/ethereum/go-ethereum/crypto"
	"github.com/ethereum/go-ethereum/log"
	"github.com/ethereum/go-ethereum/metrics"
)

var (
	// emptyRoot is the known root hash of an empty trie.
	emptyRoot = common.HexToHash("56e81f171bcc55a6ff8345e692c0f86e5b48e01b996cadc001622fb5e363b421")

	// emptyState is the known hash of an empty state trie entry.
	emptyState = crypto.Keccak256Hash(nil)
)

var (
	cacheMissCounter   = metrics.NewRegisteredCounter("trie/cachemiss", nil)
	cacheUnloadCounter = metrics.NewRegisteredCounter("trie/cacheunload", nil)
)

// CacheMisses retrieves a global counter measuring the number of cache misses
// the trie had since process startup. This isn't useful for anything apart from
// trie debugging purposes.
func CacheMisses() int64 {
	return cacheMissCounter.Count()
}

// CacheUnloads retrieves a global counter measuring the number of cache unloads
// the trie did since process startup. This isn't useful for anything apart from
// trie debugging purposes.
func CacheUnloads() int64 {
	return cacheUnloadCounter.Count()
}

// LeafCallback is a callback type invoked when a trie operation reaches a leaf
// node. It's used by state sync and commit to allow handling external references
// between account and storage tries.
type LeafCallback func(leaf []byte, parent common.Hash) error

// Trie is a Merkle Patricia Trie.
// The zero value is an empty trie with no database.
// Use New to create a trie that sits on top of a database.
//
// Trie is not safe for concurrent use.
type Trie struct {
	db           *Database
	root         node
	originalRoot common.Hash

	// Cache generation values.
	// cachegen increases by one with each commit operation.
	// new nodes are tagged with the current generation and unloaded
	// when their generation is older than than cachegen-cachelimit.
	cachegen, cachelimit uint16
}

// SetCacheLimit sets the number of 'cache generations' to keep.
// A cache generation is created by a call to Commit.
func (t *Trie) SetCacheLimit(l uint16) {
	t.cachelimit = l
}

// newFlag returns the cache flag value for a newly created node.
func (t *Trie) newFlag() nodeFlag {
	return nodeFlag{dirty: true, gen: t.cachegen}
}

// New creates a trie with an existing root node from db.
//
// If root is the zero hash or the sha3 hash of an empty string, the
// trie is initially empty and does not require a database. Otherwise,
// New will panic if db is nil and returns a MissingNodeError if root does
// not exist in the database. Accessing the trie loads nodes from db on demand.
func New(root common.Hash, db *Database) (*Trie, error) {
	if db == nil {
		panic("trie.New called without a database")
	}
	trie := &Trie{
		db:           db,
		originalRoot: root,
	}
<<<<<<< HEAD
	if (root != common.Hash{}) && root != emptyRoot {
=======
	if root != (common.Hash{}) && root != emptyRoot {
>>>>>>> 37685930
		rootnode, err := trie.resolveHash(root[:], nil)
		if err != nil {
			return nil, err
		}
		trie.root = rootnode
	}
	return trie, nil
}

// NodeIterator returns an iterator that returns nodes of the trie. Iteration starts at
// the key after the given start key.
func (t *Trie) NodeIterator(start []byte) NodeIterator {
	return newNodeIterator(t, start)
}

// Get returns the value for key stored in the trie.
// The value bytes must not be modified by the caller.
func (t *Trie) Get(key []byte) []byte {
	res, err := t.TryGet(key)
	if err != nil {
		log.Error(fmt.Sprintf("Unhandled trie error: %v", err))
	}
	return res
}

// TryGet returns the value for key stored in the trie.
// The value bytes must not be modified by the caller.
// If a node was not found in the database, a MissingNodeError is returned.
func (t *Trie) TryGet(key []byte) ([]byte, error) {
	key = keybytesToHex(key)
	value, newroot, didResolve, err := t.tryGet(t.root, key, 0)
	if err == nil && didResolve {
		t.root = newroot
	}
	return value, err
}

func (t *Trie) tryGet(origNode node, key []byte, pos int) (value []byte, newnode node, didResolve bool, err error) {
	switch n := (origNode).(type) {
	case nil:
		return nil, nil, false, nil
	case valueNode:
		return n, n, false, nil
	case *shortNode:
		if len(key)-pos < len(n.Key) || !bytes.Equal(n.Key, key[pos:pos+len(n.Key)]) {
			// key not found in trie
			return nil, n, false, nil
		}
		value, newnode, didResolve, err = t.tryGet(n.Val, key, pos+len(n.Key))
		if err == nil && didResolve {
			n = n.copy()
			n.Val = newnode
			n.flags.gen = t.cachegen
		}
		return value, n, didResolve, err
	case *fullNode:
		value, newnode, didResolve, err = t.tryGet(n.Children[key[pos]], key, pos+1)
		if err == nil && didResolve {
			n = n.copy()
			n.flags.gen = t.cachegen
			n.Children[key[pos]] = newnode
		}
		return value, n, didResolve, err
	case hashNode:
		child, err := t.resolveHash(n, key[:pos])
		if err != nil {
			return nil, n, true, err
		}
		value, newnode, _, err := t.tryGet(child, key, pos)
		return value, newnode, true, err
	default:
		panic(fmt.Sprintf("%T: invalid node: %v", origNode, origNode))
	}
}

// Update associates key with value in the trie. Subsequent calls to
// Get will return value. If value has length zero, any existing value
// is deleted from the trie and calls to Get will return nil.
//
// The value bytes must not be modified by the caller while they are
// stored in the trie.
func (t *Trie) Update(key, value []byte) {
	if err := t.TryUpdate(key, value); err != nil {
		log.Error(fmt.Sprintf("Unhandled trie error: %v", err))
	}
}

// TryUpdate associates key with value in the trie. Subsequent calls to
// Get will return value. If value has length zero, any existing value
// is deleted from the trie and calls to Get will return nil.
//
// The value bytes must not be modified by the caller while they are
// stored in the trie.
//
// If a node was not found in the database, a MissingNodeError is returned.
func (t *Trie) TryUpdate(key, value []byte) error {
	k := keybytesToHex(key)
	if len(value) != 0 {
		_, n, err := t.insert(t.root, nil, k, valueNode(value))
		if err != nil {
			return err
		}
		t.root = n
	} else {
		_, n, err := t.delete(t.root, nil, k)
		if err != nil {
			return err
		}
		t.root = n
	}
	return nil
}

func (t *Trie) insert(n node, prefix, key []byte, value node) (bool, node, error) {
	if len(key) == 0 {
		if v, ok := n.(valueNode); ok {
			return !bytes.Equal(v, value.(valueNode)), value, nil
		}
		return true, value, nil
	}
	switch n := n.(type) {
	case *shortNode:
		matchlen := prefixLen(key, n.Key)
		// If the whole key matches, keep this short node as is
		// and only update the value.
		if matchlen == len(n.Key) {
			dirty, nn, err := t.insert(n.Val, append(prefix, key[:matchlen]...), key[matchlen:], value)
			if !dirty || err != nil {
				return false, n, err
			}
			return true, &shortNode{n.Key, nn, t.newFlag()}, nil
		}
		// Otherwise branch out at the index where they differ.
		branch := &fullNode{flags: t.newFlag()}
		var err error
		_, branch.Children[n.Key[matchlen]], err = t.insert(nil, append(prefix, n.Key[:matchlen+1]...), n.Key[matchlen+1:], n.Val)
		if err != nil {
			return false, nil, err
		}
		_, branch.Children[key[matchlen]], err = t.insert(nil, append(prefix, key[:matchlen+1]...), key[matchlen+1:], value)
		if err != nil {
			return false, nil, err
		}
		// Replace this shortNode with the branch if it occurs at index 0.
		if matchlen == 0 {
			return true, branch, nil
		}
		// Otherwise, replace it with a short node leading up to the branch.
		return true, &shortNode{key[:matchlen], branch, t.newFlag()}, nil

	case *fullNode:
		dirty, nn, err := t.insert(n.Children[key[0]], append(prefix, key[0]), key[1:], value)
		if !dirty || err != nil {
			return false, n, err
		}
		n = n.copy()
		n.flags = t.newFlag()
		n.Children[key[0]] = nn
		return true, n, nil

	case nil:
		return true, &shortNode{key, value, t.newFlag()}, nil

	case hashNode:
		// We've hit a part of the trie that isn't loaded yet. Load
		// the node and insert into it. This leaves all child nodes on
		// the path to the value in the trie.
		rn, err := t.resolveHash(n, prefix)
		if err != nil {
			return false, nil, err
		}
		dirty, nn, err := t.insert(rn, prefix, key, value)
		if !dirty || err != nil {
			return false, rn, err
		}
		return true, nn, nil

	default:
		panic(fmt.Sprintf("%T: invalid node: %v", n, n))
	}
}

// Delete removes any existing value for key from the trie.
func (t *Trie) Delete(key []byte) {
	if err := t.TryDelete(key); err != nil {
		log.Error(fmt.Sprintf("Unhandled trie error: %v", err))
	}
}

// TryDelete removes any existing value for key from the trie.
// If a node was not found in the database, a MissingNodeError is returned.
func (t *Trie) TryDelete(key []byte) error {
	k := keybytesToHex(key)
	_, n, err := t.delete(t.root, nil, k)
	if err != nil {
		return err
	}
	t.root = n
	return nil
}

// delete returns the new root of the trie with key deleted.
// It reduces the trie to minimal form by simplifying
// nodes on the way up after deleting recursively.
func (t *Trie) delete(n node, prefix, key []byte) (bool, node, error) {
	switch n := n.(type) {
	case *shortNode:
		matchlen := prefixLen(key, n.Key)
		if matchlen < len(n.Key) {
			return false, n, nil // don't replace n on mismatch
		}
		if matchlen == len(key) {
			return true, nil, nil // remove n entirely for whole matches
		}
		// The key is longer than n.Key. Remove the remaining suffix
		// from the subtrie. Child can never be nil here since the
		// subtrie must contain at least two other values with keys
		// longer than n.Key.
		dirty, child, err := t.delete(n.Val, append(prefix, key[:len(n.Key)]...), key[len(n.Key):])
		if !dirty || err != nil {
			return false, n, err
		}
		switch child := child.(type) {
		case *shortNode:
			// Deleting from the subtrie reduced it to another
			// short node. Merge the nodes to avoid creating a
			// shortNode{..., shortNode{...}}. Use concat (which
			// always creates a new slice) instead of append to
			// avoid modifying n.Key since it might be shared with
			// other nodes.
			return true, &shortNode{concat(n.Key, child.Key...), child.Val, t.newFlag()}, nil
		default:
			return true, &shortNode{n.Key, child, t.newFlag()}, nil
		}

	case *fullNode:
		dirty, nn, err := t.delete(n.Children[key[0]], append(prefix, key[0]), key[1:])
		if !dirty || err != nil {
			return false, n, err
		}
		n = n.copy()
		n.flags = t.newFlag()
		n.Children[key[0]] = nn

		// Check how many non-nil entries are left after deleting and
		// reduce the full node to a short node if only one entry is
		// left. Since n must've contained at least two children
		// before deletion (otherwise it would not be a full node) n
		// can never be reduced to nil.
		//
		// When the loop is done, pos contains the index of the single
		// value that is left in n or -2 if n contains at least two
		// values.
		pos := -1
		for i, cld := range n.Children {
			if cld != nil {
				if pos == -1 {
					pos = i
				} else {
					pos = -2
					break
				}
			}
		}
		if pos >= 0 {
			if pos != 16 {
				// If the remaining entry is a short node, it replaces
				// n and its key gets the missing nibble tacked to the
				// front. This avoids creating an invalid
				// shortNode{..., shortNode{...}}.  Since the entry
				// might not be loaded yet, resolve it just for this
				// check.
				cnode, err := t.resolve(n.Children[pos], prefix)
				if err != nil {
					return false, nil, err
				}
				if cnode, ok := cnode.(*shortNode); ok {
					k := append([]byte{byte(pos)}, cnode.Key...)
					return true, &shortNode{k, cnode.Val, t.newFlag()}, nil
				}
			}
			// Otherwise, n is replaced by a one-nibble short node
			// containing the child.
			return true, &shortNode{[]byte{byte(pos)}, n.Children[pos], t.newFlag()}, nil
		}
		// n still contains at least two values and cannot be reduced.
		return true, n, nil

	case valueNode:
		return true, nil, nil

	case nil:
		return false, nil, nil

	case hashNode:
		// We've hit a part of the trie that isn't loaded yet. Load
		// the node and delete from it. This leaves all child nodes on
		// the path to the value in the trie.
		rn, err := t.resolveHash(n, prefix)
		if err != nil {
			return false, nil, err
		}
		dirty, nn, err := t.delete(rn, prefix, key)
		if !dirty || err != nil {
			return false, rn, err
		}
		return true, nn, nil

	default:
		panic(fmt.Sprintf("%T: invalid node: %v (%v)", n, n, key))
	}
}

func concat(s1 []byte, s2 ...byte) []byte {
	r := make([]byte, len(s1)+len(s2))
	copy(r, s1)
	copy(r[len(s1):], s2)
	return r
}

func (t *Trie) resolve(n node, prefix []byte) (node, error) {
	if n, ok := n.(hashNode); ok {
		return t.resolveHash(n, prefix)
	}
	return n, nil
}

func (t *Trie) resolveHash(n hashNode, prefix []byte) (node, error) {
	cacheMissCounter.Inc(1)

	hash := common.BytesToHash(n)
<<<<<<< HEAD

	enc, err := t.db.Node(hash)
	if err != nil || enc == nil {
		return nil, &MissingNodeError{NodeHash: hash, Path: prefix}
	}
	return mustDecodeNode(n, enc, t.cachegen), nil
=======
	if node := t.db.node(hash, t.cachegen); node != nil {
		return node, nil
	}
	return nil, &MissingNodeError{NodeHash: hash, Path: prefix}
>>>>>>> 37685930
}

// Root returns the root hash of the trie.
// Deprecated: use Hash instead.
func (t *Trie) Root() []byte { return t.Hash().Bytes() }

// Hash returns the root hash of the trie. It does not write to the
// database and can be used even if the trie doesn't have one.
func (t *Trie) Hash() common.Hash {
	hash, cached, _ := t.hashRoot(nil, nil)
	t.root = cached
	return common.BytesToHash(hash.(hashNode))
}

// Commit writes all nodes to the trie's memory database, tracking the internal
// and external (for account tries) references.
func (t *Trie) Commit(onleaf LeafCallback) (root common.Hash, err error) {
	if t.db == nil {
		panic("commit called on trie with nil database")
	}
	hash, cached, err := t.hashRoot(t.db, onleaf)
	if err != nil {
		return common.Hash{}, err
	}
	t.root = cached
	t.cachegen++
	return common.BytesToHash(hash.(hashNode)), nil
}

func (t *Trie) hashRoot(db *Database, onleaf LeafCallback) (node, node, error) {
	if t.root == nil {
		return hashNode(emptyRoot.Bytes()), nil, nil
	}
	h := newHasher(t.cachegen, t.cachelimit, onleaf)
	defer returnHasherToPool(h)
	return h.hash(t.root, db, true)
}<|MERGE_RESOLUTION|>--- conflicted
+++ resolved
@@ -101,11 +101,7 @@
 		db:           db,
 		originalRoot: root,
 	}
-<<<<<<< HEAD
-	if (root != common.Hash{}) && root != emptyRoot {
-=======
 	if root != (common.Hash{}) && root != emptyRoot {
->>>>>>> 37685930
 		rootnode, err := trie.resolveHash(root[:], nil)
 		if err != nil {
 			return nil, err
@@ -437,19 +433,10 @@
 	cacheMissCounter.Inc(1)
 
 	hash := common.BytesToHash(n)
-<<<<<<< HEAD
-
-	enc, err := t.db.Node(hash)
-	if err != nil || enc == nil {
-		return nil, &MissingNodeError{NodeHash: hash, Path: prefix}
-	}
-	return mustDecodeNode(n, enc, t.cachegen), nil
-=======
 	if node := t.db.node(hash, t.cachegen); node != nil {
 		return node, nil
 	}
 	return nil, &MissingNodeError{NodeHash: hash, Path: prefix}
->>>>>>> 37685930
 }
 
 // Root returns the root hash of the trie.
